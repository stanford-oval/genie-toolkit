// -*- mode: js; indent-tabs-mode: nil; js-basic-offset: 4 -*-
//
// This file is part of ThingTalk
//
// Copyright 2017-2018 The Board of Trustees of the Leland Stanford Junior University
//
// Author: Giovanni Campagna <gcampagn@cs.stanford.edu>
//
// See COPYING for details

{
const assert = require('assert');

const ThingTalk = require('thingtalk');
const Ast = ThingTalk.Ast;
const Type = ThingTalk.Type;

// import the combinator library
const C = require('../ast_manip');
}

constant_Number = {
    // `turking` is a flags that controls a group of grammar rules
    // syntax is ?flag to enable the rule (or group of rules) only if the flag is set, !flag to disable the
    // rule if the flag is set

    !turking {
    '0'    => new Ast.Value.Number(0);
    'zero' => new Ast.Value.Number(0);
    '1'    => new Ast.Value.Number(1);
    'one'  => new Ast.Value.Number(1);
    }
}

constant_date_point = {
    'now'                 => new Ast.Value.Date(null, '+', null);
    'today'               => new Ast.Value.Date(Ast.DateEdge('start_of', 'day'), '+', null);
    'yesterday'           => new Ast.Value.Date(Ast.DateEdge('start_of', 'day'), '-', Ast.Value.Measure(1, 'day'));
    'this week'           => new Ast.Value.Date(Ast.DateEdge('start_of', 'week'), '+', null);

    !turking {
    'tomorrow'            => new Ast.Value.Date(Ast.DateEdge('end_of', 'day'), '+', null);
    'the end of the day'  => new Ast.Value.Date(Ast.DateEdge('end_of', 'day'), '+', null);
    'the end of the week' => new Ast.Value.Date(Ast.DateEdge('end_of', 'week'), '+', null);
    'last week'           => new Ast.Value.Date(Ast.DateEdge('start_of', 'week'), '-', Ast.Value.Measure(1, 'week'));
    'this month'          => new Ast.Value.Date(Ast.DateEdge('start_of', 'mon'), '+', null);
    'this year'           => new Ast.Value.Date(Ast.DateEdge('start_of', 'year'), '+', null);
    'next month'          => new Ast.Value.Date(Ast.DateEdge('end_of', 'mon'), '+', null);
    'next year'           => new Ast.Value.Date(Ast.DateEdge('end_of', 'year'), '+', null);
    'last month'          => new Ast.Value.Date(Ast.DateEdge('end_of', 'mon'), '-', Ast.Value.Measure(1, 'mon'));
    'last year'           => new Ast.Value.Date(Ast.DateEdge('end_of', 'year'), '-', Ast.Value.Measure(1, 'year'));
    }
}

constant_Date = {
    !turking {
    duration:constant_Measure_ms 'from now' => new Ast.Value.Date(null, '+', duration);
    duration:constant_Measure_ms 'ago'      => new Ast.Value.Date(null, '-', duration);
    duration:constant_Measure_ms 'after' pt:constant_date_point  => new Ast.Value.Date(pt.value, '+', duration);
    duration:constant_Measure_ms 'before' pt:constant_date_point => new Ast.Value.Date(pt.value, '-', duration);
    }
}

constant_Measure_byte = {
    !turking num:constant_Number 'byte' => C.addUnit('byte', num);
    num:constant_Number 'kb' => C.addUnit('KB', num);
    num:constant_Number 'mb' => C.addUnit('MB', num);
    num:constant_Number 'gb' => C.addUnit('GB', num);
    num:constant_Number 'tb' => C.addUnit('TB', num);
    num:constant_Number 'kilobytes' => C.addUnit('KB', num);
    num:constant_Number 'megabytes' => C.addUnit('MB', num);
    num:constant_Number 'gigabytes' => C.addUnit('GB', num);
    num:constant_Number 'terabytes' => C.addUnit('TB', num);
}

constant_Measure_kg = {
    !turking num:constant_Number 'grams' => C.addUnit('g', num);
    num:constant_Number 'kilograms' => C.addUnit('kg', num);
    num:constant_Number 'kg' => C.addUnit('kg', num);
    num:constant_Number 'pounds' => C.addUnit('lb', num);
    num:constant_Number 'lbs' => C.addUnit('lb', num);
    num:constant_Number 'ounces' => C.addUnit('oz', num);
    num:constant_Number 'oz' => C.addUnit('oz', num);
}

constant_Measure_C = {
    !turking {
        num:constant_Number 'c' => C.addUnit('C', num);
        num:constant_Number 'centigrade' => C.addUnit('C', num);
    }
    num:constant_Number 'f' => C.addUnit('F', num);
    num:constant_Number 'fahrenheit' => C.addUnit('F', num);
    num:constant_Number 'degrees' => C.addUnit('F', num);
}

constant_Measure_m = {
    !turking num:constant_Number 'm' => C.addUnit('m', num);
    num:constant_Number 'meters' => C.addUnit('m', num);
    num:constant_Number 'km' => C.addUnit('km', num);
    num:constant_Number 'kilometers' => C.addUnit('km', num);
    num:constant_Number 'mi' => C.addUnit('mi', num);
    num:constant_Number 'miles' => C.addUnit('mi', num);
    num:constant_Number 'ft' => C.addUnit('ft', num);
    num:constant_Number 'in' => C.addUnit('in', num);
    num:constant_Number 'inches' => C.addUnit('in', num);
    num:constant_Number 'cm' => C.addUnit('cm', num);
}

constant_Measure_mps = {
    num:constant_Number 'mph' => C.addUnit('mph', num);
    !turking num:constant_Number 'm/s' => C.addUnit('mps', num);
    num:constant_Number 'kph' => C.addUnit('kmph', num);
    num:constant_Number 'miles per hour' => C.addUnit('mph', num);
    num:constant_Number 'kilometers per hour' => C.addUnit('kmph', num);
    num:constant_Number 'km/h' => C.addUnit('kmph', num);
}

constant_Location = {
    'here'                    => new Ast.Value.Location(Ast.Location.Relative('current_location'));
    !turking 'where i am now' => new Ast.Value.Location(Ast.Location.Relative('current_location'));
    'home'                    => new Ast.Value.Location(Ast.Location.Relative('home'));
    'work'                    => new Ast.Value.Location(Ast.Location.Relative('work'));
}

<<<<<<< HEAD
constant_pairs = {
    c1:constant_Any 'and' c2:constant_Any => [c1, c2];
}
=======
constant_String = {
    ( 'this'
    | 'the selection on the screen'
    ) => new Ast.Value.ContextRef('selection', Type.String);
}
>>>>>>> 3cf39b57
<|MERGE_RESOLUTION|>--- conflicted
+++ resolved
@@ -122,14 +122,12 @@
     'work'                    => new Ast.Value.Location(Ast.Location.Relative('work'));
 }
 
-<<<<<<< HEAD
 constant_pairs = {
     c1:constant_Any 'and' c2:constant_Any => [c1, c2];
 }
-=======
+
 constant_String = {
     ( 'this'
     | 'the selection on the screen'
     ) => new Ast.Value.ContextRef('selection', Type.String);
-}
->>>>>>> 3cf39b57
+}