--- conflicted
+++ resolved
@@ -649,7 +649,6 @@
 U: \t $dialogue @org.thingpedia.dialogue.transaction.execute;
 U: sort(release_date desc of @com.xkcd.comic())[1];
 
-<<<<<<< HEAD
 A: The latest xkcd comic is 371. It is an xkcd comic from 8/31/2020 titled str:QUOTED_STRING::3:.
 A: rdl: str:QUOTED_STRING::3: str:ENTITY_tt:url::39:
 A: >> context = $dialogue @org.thingpedia.dialogue.transaction . sys_recommend_one ; sort ( release_date desc of @com.xkcd ( id = GENERIC_ENTITY_tt:device_id_0 ) . comic ( ) ) [ 1 ] #[ results = [ { id = NUMBER_0 , title = QUOTED_STRING_0 , release_date = DATE_0 , picture_url = PICTURE_0 , link = URL_0 , alt_text = QUOTED_STRING_1 } ] ] ; // {"GENERIC_ENTITY_tt:device_id_0":{"value":"com.xkcd-10","display":"Some Device 10"},"NUMBER_0":371,"QUOTED_STRING_0":"str:QUOTED_STRING::3:","DATE_0":"2020-08-31T07:00:00.000Z","PICTURE_0":"str:ENTITY_tt:picture::26:","URL_0":"str:ENTITY_tt:url::39:","QUOTED_STRING_1":"str:QUOTED_STRING::6:"}
@@ -670,10 +669,7 @@
 # (mock) Twitter doesn't return a result bag, so we cannot display
 # what we actually posted, and this is the best we can do
 A: Your request was completed successfully.
-=======
-A: The latest xkcd comic is str:ENTITY_com.xkcd:comic::29:. It is an xkcd comic having release date 8/28/2020 and alt text str:QUOTED_STRING::13:.
-A: rdl: str:ENTITY_com.xkcd:comic::29: str:ENTITY_tt:url::45:
-A: >> context = $dialogue @org.thingpedia.dialogue.transaction . sys_recommend_one ; sort ( release_date desc of @com.xkcd ( id = GENERIC_ENTITY_tt:device_id_0 ) . comic ( ) ) [ 1 ] #[ results = [ { id = GENERIC_ENTITY_com.xkcd:comic_0 , release_date = DATE_0 , picture_url = PICTURE_0 , link = URL_0 , alt_text = QUOTED_STRING_0 } ] ] ; // {"GENERIC_ENTITY_tt:device_id_0":{"value":"com.xkcd-10","display":"Some Device 10"},"GENERIC_ENTITY_com.xkcd:comic_0":{"value":"str:ENTITY_com.xkcd:comic::29:","display":null},"DATE_0":"2020-08-28T07:00:00.000Z","PICTURE_0":"str:ENTITY_tt:picture::3:","URL_0":"str:ENTITY_tt:url::45:","QUOTED_STRING_0":"str:QUOTED_STRING::13:"}
+A: >> context = null // {}
 A: >> expecting = null
 
 ====
@@ -686,6 +682,5 @@
 # FIXME the simulator doesn't actually call the API so this is useless
 # we need the scenario tests from thingpedia-common-devices
 A: Str:QUOTED_STRING::42:.
->>>>>>> 2227b0d7
 A: >> context = null // {}
 A: >> expecting = null