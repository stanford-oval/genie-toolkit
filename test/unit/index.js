// -*- mode: js; indent-tabs-mode: nil; js-basic-offset: 4 -*-
//
// This file is part of Genie
//
// Copyright 2019-2020 The Board of Trustees of the Leland Stanford Junior University
//
// Licensed under the Apache License, Version 2.0 (the "License");
// you may not use this file except in compliance with the License.
// You may obtain a copy of the License at
//
//    http://www.apache.org/licenses/LICENSE-2.0
//
// Unless required by applicable law or agreed to in writing, software
// distributed under the License is distributed on an "AS IS" BASIS,
// WITHOUT WARRANTIES OR CONDITIONS OF ANY KIND, either express or implied.
// See the License for the specific language governing permissions and
// limitations under the License.
//


// all tests, in batch form

process.on('unhandledRejection', (up) => {
    throw up;
});

process.env.TEST_MODE = '1';

// require everything, to get a complete view of code coverage
import '../../lib/index';


async function do_test(array) {
    if (typeof array !== 'undefined' && array instanceof Array ) {
        for (let fn of array) {
            console.log(`Running ${fn}`);
            await (await import(fn)).default();
        }
    }
}


// test lib scripts
// keep this alphabetized!
do_test([
    ('./test_array_set'),
    ('./test_augment'),
    ('./test_bart_canonical_extractor'),
    ('./test_base_canonical_generator'),
    ('./test_btrie'),
    ('./test_card_formatter'),
    ('./test_describe'),
    ('./test_describe_api'),
    ('./test_describe_policy'),
    ('./test_dialogue_loop'),
    ('./test_engine_protocol'),
    ('./test_entities'),
    ('./test_entity_match'),
    ('./test_exact_matcher'),
<<<<<<< HEAD
=======
    ('./test_helpers'),
    ('./test_i18n_english'),
>>>>>>> 85f6cdda
    ('./test_i18n_chinese'),
    ('./test_i18n_unit'),
    ('./test_infix_to_postfix'),
    ('./test_ip_address'),
    ('./test_linked_list'),
    ('./test_misc'),
    ('./test_new_tokenizer_en'),
    ('./test_new_tokenizer_it'),
    ('./test_new_tokenizer_zh'),
    ('./test_pos_nfa'),
    ('./test_postprocess_nlg_en'),
    ('./test_priority_queue'),
    ('./test_random'),
    ('./test_requoting'),
    ('./test_requote'),
    ('./test_restartable_async_iterable'),
    ('./test_sentence_generator'),
    ('./test_slot_extractor'),
    ('./test_stream_utils'),
    ('./test_template_string'),
    ('./test_timed_reference'),
    ('./test_timers'),
    ('./test_trie'),
    ('./test_wikidata_utils'),
]);<|MERGE_RESOLUTION|>--- conflicted
+++ resolved
@@ -57,11 +57,7 @@
     ('./test_entities'),
     ('./test_entity_match'),
     ('./test_exact_matcher'),
-<<<<<<< HEAD
-=======
-    ('./test_helpers'),
     ('./test_i18n_english'),
->>>>>>> 85f6cdda
     ('./test_i18n_chinese'),
     ('./test_i18n_unit'),
     ('./test_infix_to_postfix'),
