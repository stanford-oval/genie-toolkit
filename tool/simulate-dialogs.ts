// -*- mode: typescript; indent-tabs-mode: nil; js-basic-offset: 4 -*-
//
// This file is part of Genie
//
// Copyright 2021 The Board of Trustees of the Leland Stanford Junior University
//
// Licensed under the Apache License, Version 2.0 (the "License");
// you may not use this file except in compliance with the License.
// You may obtain a copy of the License at
//
//    http://www.apache.org/licenses/LICENSE-2.0
//
// Unless required by applicable law or agreed to in writing, software
// distributed under the License is distributed on an "AS IS" BASIS,
// WITHOUT WARRANTIES OR CONDITIONS OF ANY KIND, either express or implied.
// See the License for the specific language governing permissions and
// limitations under the License.
//
// Author: Giovanni Campagna <gcampagn@cs.stanford.edu>

import assert from 'assert';
import * as argparse from 'argparse';
import * as fs from 'fs';
import * as Stream from 'stream';
import seedrandom from 'seedrandom';
import * as Tp from 'thingpedia';
import * as ThingTalk from 'thingtalk';

import * as ThingTalkUtils from '../lib/utils/thingtalk';
import SimulationDialogueAgent, {
    SimulationDialogueAgentOptions
} from '../lib/thingtalk-dialogues/simulator/simulation-thingtalk-executor';
import * as StreamUtils from '../lib/utils/stream-utils';
import {
    DialogueParser,
    DialogueSerializer,
    ParsedDialogue,
    DialogueTurn,
    DialogueExample,
} from '../lib/dataset-tools/parsers';
import { InferenceTimeDialogue } from '../lib/thingtalk-dialogues/inference-time-dialogue';
import * as ParserClient from '../lib/prediction/parserclient';

import { ActionSetFlag, readAllLines } from './lib/argutils';
import MultiJSONDatabase from './lib/multi_json_database';
import { PredictionResult } from '../lib/prediction/parserclient';
import FileThingpediaClient from './lib/file_thingpedia_client';

export function initArgparse(subparsers : argparse.SubParser) {
    const parser = subparsers.add_parser('simulate-dialogs', {
        add_help: true,
        description: `Simulate execution and run the dialogue agent on a dialogue dataset, advancing to the next turn.`
    });
    parser.add_argument('-o', '--output', {
        required: true,
        type: fs.createWriteStream,
    });
    parser.add_argument('-l', '--locale', {
        required: false,
        default: 'en-US',
        help: `BGP 47 locale tag of the natural language being processed (defaults to en-US).`
    });
    parser.add_argument('--timezone', {
        required: false,
        default: undefined,
        help: `Timezone to use to interpret dates and times (defaults to the current timezone).`
    });
    parser.add_argument('--thingpedia', {
        required: true,
        help: 'Path to ThingTalk file containing class definitions.'
    });
    parser.add_argument('--entities', {
        required: true,
        help: 'Path to JSON file containing entity type definitions.'
    });
    parser.add_argument('--dataset', {
        required: true,
        help: 'Path to file containing primitive templates, in ThingTalk syntax.'
    });
    parser.add_argument('--policy', {
        required: false,
        help: 'Path to JS/TS module defining the dialogue policy.'
    });
    parser.add_argument('--database-file', {
        required: false,
        help: `Path to a file pointing to JSON databases used to simulate queries.`,
    });
    parser.add_argument('--parameter-datasets', {
        required: false,
        help: 'TSV file containing the paths to datasets for strings and entity types.'
    });
    parser.add_argument('--set-flag', {
        required: false,
        nargs: 1,
        action: ActionSetFlag,
        const: true,
        metavar: 'FLAG',
        help: 'Set a flag for the construct template file.',
    });
    parser.add_argument('--unset-flag', {
        required: false,
        nargs: 1,
        action: ActionSetFlag,
        const: false,
        metavar: 'FLAG',
        help: 'Unset (clear) a flag for the construct template file.',
    });
    parser.add_argument('input_file', {
        nargs: '+',
        type: fs.createReadStream,
        help: 'Input dialog file'
    });
    parser.add_argument('--nlu-server', {
        required: false,
        help: `The URL of the natural language server to parse user utterances. Use a file:// URL pointing to a model directory to use a local instance of genienlp.
               If provided, will be used to parse the last user utterance instead of reading the parse from input_file.`
    });
    parser.add_argument('--output-mistakes-only', {
        action: 'store_true',
        help: 'If set and --nlu-server is provided, will only output partial dialogues where a parsing mistake happens.',
        default: false
    });
    parser.add_argument('--all-turns', {
        action: 'store_true',
        help: `If set, will run simulation on all dialogue turns as opposed to only the last turn (but still for one turn only).
        The output will have as many partial dialogues as there are dialogue turns in the input.`,
        default: false
    });
}

class SimulatorStream extends Stream.Transform {
    private _policy : string;
    private _simulator : SimulationDialogueAgent;
    private _schemas : ThingTalk.SchemaRetriever;
    private _parser : ParserClient.ParserClient | null;
    private _tpClient : Tp.BaseClient;
    private _outputMistakesOnly : boolean;
    private _locale : string;
    private _timezone : string;
    private _rng : () => number;
    private _flags : Record<string, boolean>;

    constructor(options : {
        policy : string,
        simulator : SimulationDialogueAgent,
        schemaRetriever : ThingTalk.SchemaRetriever,
        parser : ParserClient.ParserClient | null,
        thingpediaClient : Tp.BaseClient,
        outputMistakesOnly : boolean,
        locale : string,
        timezone : string,
        rng : () => number,
        flags : Record<string, boolean>
    }) {
        super({ objectMode : true });

        this._policy = options.policy;
        this._simulator = options.simulator;
        this._schemas = options.schemaRetriever;
        this._parser = options.parser;
        this._tpClient = options.thingpediaClient;
        this._outputMistakesOnly = options.outputMistakesOnly;
        this._locale = options.locale;
        this._rng = options.rng;
        this._flags = options.flags;
        this._timezone = options.timezone;
    }

    async _run(dlg : ParsedDialogue) : Promise<void> {
        console.log('dialogue = ', dlg.id);
        const lastTurn = dlg[dlg.length-1];

        const agent = new InferenceTimeDialogue({
            conversationId: 'simulate-dialogs',
            thingpediaClient: this._tpClient,
            schemaRetriever: this._schemas,
            locale: this._locale,
            timezone: this._timezone,
            policy: this._policy,
            executor: this._simulator,
            nlu: this._parser!, // FIXME???
            nlg: this._parser!,
            extraFlags: this._flags,
            anonymous: false,
            useConfidence: false,
            debug: 0,
            rng: this._rng
        });

        let state = null;
        let contextCode, contextEntities;
        if (lastTurn.context) {
            const context = await ThingTalkUtils.parse(lastTurn.context, this._schemas);
            assert(context instanceof ThingTalk.Ast.DialogueState);
            const agentTarget = await ThingTalkUtils.parse(lastTurn.agent_target!, this._schemas);
            assert(agentTarget instanceof ThingTalk.Ast.DialogueState);
            state = ThingTalkUtils.computeNewState(context, agentTarget, 'agent');
            [contextCode, contextEntities] = ThingTalkUtils.serializeNormalized(ThingTalkUtils.prepareContextForPrediction(state, 'user'));
        } else {
            contextCode = ['null'];
            contextEntities = {};
        }

        let userTarget : ThingTalk.Ast.Input;
        const goldUserTarget = await ThingTalkUtils.parse(lastTurn.user_target, this._schemas);
        if (this._parser !== null) {
            const parsed : PredictionResult = await this._parser.sendUtterance(lastTurn.user, contextCode, contextEntities, {
                tokenized: false,
                skip_typechecking: true
            });

            const candidates = await ThingTalkUtils.parseAllPredictions(parsed.candidates, parsed.entities, {
                timezone: this._timezone,
                thingpediaClient: this._tpClient,
                schemaRetriever: this._schemas,
                loadMetadata: true
            }) as ThingTalk.Ast.DialogueState[];

            if (candidates.length > 0) {
                userTarget = candidates[0];
            } else {
                console.log(`No valid candidate parses for this command. Top candidate was ${parsed.candidates[0].code.join(' ')}. Using the gold UT`);
                userTarget = goldUserTarget;
            }
            const normalizedUserTarget : string = ThingTalkUtils.serializePrediction(userTarget, parsed.tokens, parsed.entities, {
                locale: this._locale,
                timezone: this._timezone,
                ignoreSentence: true
            }).join(' ');
            const normalizedGoldUserTarget : string = ThingTalkUtils.serializePrediction(goldUserTarget, parsed.tokens, parsed.entities, {
                locale: this._locale,
                timezone: this._timezone,
                ignoreSentence: true
            }).join(' ');

            // console.log('normalizedUserTarget = ', normalizedUserTarget)
            // console.log('normalizedGoldUserTarget = ', normalizedGoldUserTarget)

            if (normalizedUserTarget === normalizedGoldUserTarget && this._outputMistakesOnly) {
                // don't push anything
                return;
            }
            dlg[dlg.length-1].user_target = normalizedUserTarget;

        } else {
            userTarget = goldUserTarget;
        }
        assert(userTarget instanceof ThingTalk.Ast.DialogueState);
        state = ThingTalkUtils.computeNewState(state, userTarget, 'user');

        const reply = await agent.initialize(state.prettyprint(), false);

        const newTurn : DialogueTurn = {
            context: state.prettyprint(),
            agent: '',
            agent_target: '',
            intermediate_context: '',
            user: '',
            user_target: ''
        };

        if (!reply) {
            // throw new Error(`Dialogue policy error: no reply for dialogue ${dlg.id}`);
            console.log(`Dialogue policy error: no reply for dialogue ${dlg.id}. skipping.`);
            return;
        }
        newTurn.agent = reply.messages[0] as string;
        newTurn.agent_target = reply.agent_target;
        this.push({
            id: dlg.id,
            turns: dlg.concat([newTurn])
        });
    }

    _transform(dlg : ParsedDialogue, encoding : BufferEncoding, callback : (err : Error|null, dlg ?: DialogueExample) => void) {
        this._run(dlg).then(() => callback(null), callback);
    }

    _flush(callback : () => void) {
        callback();
    }
}

class DialogueToPartialDialoguesStream extends Stream.Transform {

    constructor() {
        super({ objectMode : true });
    }

    private _copyDialogueTurns(turns : DialogueTurn[]) : DialogueTurn[] {
        const copy : DialogueTurn[] = [];
        for (let i = 0; i < turns.length; i++) {
            copy.push({
                context : turns[i].context,
                agent : turns[i].agent,
                agent_target : turns[i].agent_target,
                intermediate_context : turns[i].intermediate_context,
                user : turns[i].user,
                user_target : turns[i].user_target
            });
        }
        return copy;
    }

    async _run(dlg : ParsedDialogue) : Promise<void> {
        for (let i = 1; i < dlg.length + 1; i++) {
            // do a deep copy so that later streams can modify these dialogues
            const output = this._copyDialogueTurns(dlg.slice(0, i));
            (output as ParsedDialogue).id = dlg.id + '/' + (i-1);
            this.push(output);
        }
    }

    _transform(dlg : ParsedDialogue, encoding : BufferEncoding, callback : (err : Error|null, dlgs ?: ParsedDialogue) => void) {
        this._run(dlg).then(() => callback(null), callback);
    }

    _flush(callback : () => void) {
        callback();
    }
}

export async function execute(args : any) {
    const thingpediaClient = new FileThingpediaClient(args);
    const schemaRetriever = new ThingTalk.SchemaRetriever(thingpediaClient, null, true);

    const simulatorOptions : SimulationDialogueAgentOptions = {
        rng: seedrandom.alea('almond is awesome'),
        locale: args.locale,
        timezone: args.timezone,
        thingpediaClient,
        schemaRetriever,
        interactive: true
    };
    if (args.database_file) {
        const database = new MultiJSONDatabase(args.database_file);
        await database.load();
        simulatorOptions.database = database;
    }
    const simulator = new SimulationDialogueAgent(simulatorOptions);
    let parser = null;
    if (args.nlu_server) {
        parser = ParserClient.get(args.nlu_server, args.locale);
        await parser.start();
    }

    if (args.all_turns) {
        await StreamUtils.waitFinish(
            readAllLines(args.input_file, '====')
<<<<<<< HEAD
            .pipe(new DialogueParser())
            .pipe(new DialogueToPartialDialoguesStream()) // convert each dialogues to many partial dialogues
            .pipe(new SimulatorStream({
                policy: args.policy,
                simulator,
                schemaRetriever,
                parser,
                thingpediaClient,
                outputMistakesOnly: args.output_mistakes_only,
                locale: args.locale,
                timezone: args.timezone,
                rng: simulatorOptions.rng,
                flags: args.flags,
            }))
            .pipe(new DialogueSerializer())
            .pipe(args.output)
=======
                .pipe(new DialogueParser())
                .pipe(new DialogueToPartialDialoguesStream()) // convert each dialogues to many partial dialogues
                .pipe(new SimulatorStream(policy, simulator, schemas, parser, tpClient, args.output_mistakes_only, args.locale, args.timezone))
                .pipe(new DialogueSerializer())
                .pipe(args.output)
>>>>>>> e5f39edf
        );
    } else {
        await StreamUtils.waitFinish(
            readAllLines(args.input_file, '====')
<<<<<<< HEAD
            .pipe(new DialogueParser())
            .pipe(new SimulatorStream({
                policy: args.policy,
                simulator,
                schemaRetriever,
                parser,
                thingpediaClient,
                outputMistakesOnly: args.output_mistakes_only,
                locale: args.locale,
                timezone: args.timezone,
                rng: simulatorOptions.rng,
                flags: args.flags,
            }))
            .pipe(new DialogueSerializer())
            .pipe(args.output)
=======
                .pipe(new DialogueParser())
                .pipe(new SimulatorStream(policy, simulator, schemas, parser, tpClient, args.output_mistakes_only, args.locale, args.timezone))
                .pipe(new DialogueSerializer())
                .pipe(args.output)
>>>>>>> e5f39edf
        );
    }


    if (parser !== null)
        await parser.stop();
}<|MERGE_RESOLUTION|>--- conflicted
+++ resolved
@@ -347,56 +347,41 @@
     if (args.all_turns) {
         await StreamUtils.waitFinish(
             readAllLines(args.input_file, '====')
-<<<<<<< HEAD
-            .pipe(new DialogueParser())
-            .pipe(new DialogueToPartialDialoguesStream()) // convert each dialogues to many partial dialogues
-            .pipe(new SimulatorStream({
-                policy: args.policy,
-                simulator,
-                schemaRetriever,
-                parser,
-                thingpediaClient,
-                outputMistakesOnly: args.output_mistakes_only,
-                locale: args.locale,
-                timezone: args.timezone,
-                rng: simulatorOptions.rng,
-                flags: args.flags,
-            }))
-            .pipe(new DialogueSerializer())
-            .pipe(args.output)
-=======
                 .pipe(new DialogueParser())
                 .pipe(new DialogueToPartialDialoguesStream()) // convert each dialogues to many partial dialogues
-                .pipe(new SimulatorStream(policy, simulator, schemas, parser, tpClient, args.output_mistakes_only, args.locale, args.timezone))
+                .pipe(new SimulatorStream({
+                    policy: args.policy,
+                    simulator,
+                    schemaRetriever,
+                    parser,
+                    thingpediaClient,
+                    outputMistakesOnly: args.output_mistakes_only,
+                    locale: args.locale,
+                    timezone: args.timezone,
+                    rng: simulatorOptions.rng,
+                    flags: args.flags,
+                }))
                 .pipe(new DialogueSerializer())
                 .pipe(args.output)
->>>>>>> e5f39edf
         );
     } else {
         await StreamUtils.waitFinish(
             readAllLines(args.input_file, '====')
-<<<<<<< HEAD
-            .pipe(new DialogueParser())
-            .pipe(new SimulatorStream({
-                policy: args.policy,
-                simulator,
-                schemaRetriever,
-                parser,
-                thingpediaClient,
-                outputMistakesOnly: args.output_mistakes_only,
-                locale: args.locale,
-                timezone: args.timezone,
-                rng: simulatorOptions.rng,
-                flags: args.flags,
-            }))
-            .pipe(new DialogueSerializer())
-            .pipe(args.output)
-=======
                 .pipe(new DialogueParser())
-                .pipe(new SimulatorStream(policy, simulator, schemas, parser, tpClient, args.output_mistakes_only, args.locale, args.timezone))
+                .pipe(new SimulatorStream({
+                    policy: args.policy,
+                    simulator,
+                    schemaRetriever,
+                    parser,
+                    thingpediaClient,
+                    outputMistakesOnly: args.output_mistakes_only,
+                    locale: args.locale,
+                    timezone: args.timezone,
+                    rng: simulatorOptions.rng,
+                    flags: args.flags,
+                }))
                 .pipe(new DialogueSerializer())
                 .pipe(args.output)
->>>>>>> e5f39edf
         );
     }
 
