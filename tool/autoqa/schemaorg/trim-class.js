--- conflicted
+++ resolved
@@ -29,15 +29,10 @@
 import * as StreamUtils from '../../../lib/utils/stream-utils';
 import {
     WHITELISTED_PROPERTIES_BY_DOMAIN,
-<<<<<<< HEAD
-    BLACKLISTED_PROPERTIES_BY_DOMAIN
-} from './manual-annotations';
-=======
     BLACKLISTED_PROPERTIES_BY_DOMAIN,
     PROPERTIES_DROP_WITH_GEO,
     STRING_FILE_OVERRIDES
-} = require('./manual-annotations');
->>>>>>> cf078a09
+} from './manual-annotations';
 
 const DEFAULT_ENTITIES = [
     {"type":"tt:contact","name":"Contact Identity","is_well_known":1,"has_ner_support":0},
