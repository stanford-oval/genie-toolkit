{
  "name": "genie-toolkit",
  "version": "0.8.0-beta.1",
  "description": "A Generator of Natural Language Parsers for Compositional Virtual Assistants",
  "repository": "https://github.com/stanford-oval/genie-toolkit.git",
  "author": "Giovanni Campagna <gcampagn@cs.stanford.edu>",
  "license": "Apache-2.0",
  "bin": {
    "genie": "./dist/tool/genie.js"
  },
  "main": "dist/lib/index.js",
  "types": "dist/lib/index.d.ts",
  "dependencies": {
    "JSONStream": "^1.3.5",
    "adt": "^0.7.2",
    "argparse": "^2.0.0",
    "body-parser": "^1.19.0",
    "byline": "^5.0.0",
    "consumer-queue": "^1.0.0",
    "csv-parse": "^4.15.4",
    "csv-stringify": "^5.6.2",
    "deep-equal": "^2.0.5",
    "en-inflectors": "^1.0.12",
    "en-pos": "^1.0.16",
    "errorhandler": "^1.5.1",
    "express": "^4.17.1",
    "flex-js": "^1.0.5",
    "form-data": "^4.0.0",
    "gettext-parser": "^4.0.4",
    "ip": "^1.1.5",
    "js-yaml": "^4.1.0",
    "lice-js": "^0.2.0",
    "mime": "^2.5.2",
    "mmap-io": "^1.1.7",
    "morgan": "^1.9.1",
    "node-gettext": "^3.0.0",
    "nodemailer": "^6.6.0",
    "q": "^1.5.0",
    "qs": "^6.10.1",
    "query-validation": "^0.2.1",
    "seedrandom": "^3.0.0",
    "sockaddr": "^1.0.1",
    "sqlite3": "5.0.2",
    "stemmer": "^1.0.5",
    "string-interp": "^0.3.1",
    "thingpedia": "~2.9.0-beta.1",
    "thingtalk": "github:stanford-oval/thingtalk#wip/new-dialogue-language",
    "thingtalk-units": "^0.2.0",
    "twilio": "^3.61.0",
    "typescript": "^4.2.4",
    "uuid": "^8.2.0",
    "ws": "^7.4.5"
  },
  "devDependencies": {
    "@istanbuljs/nyc-config-typescript": "^1.0.1",
    "@types/argparse": "^2.0.5",
    "@types/body-parser": "^1.19.0",
    "@types/byline": "^4.2.32",
    "@types/deep-equal": "^1.0.1",
    "@types/errorhandler": "^1.5.0",
    "@types/express": "^4.17.11",
    "@types/gettext-parser": "^4.0.0",
    "@types/js-yaml": "^4.0.1",
    "@types/jsonstream": "^0.8.30",
    "@types/mime": "^2.0.3",
    "@types/morgan": "^1.9.2",
    "@types/node": "^14.14.43",
    "@types/node-gettext": "^3.0.1",
    "@types/nodemailer": "^6.4.1",
    "@types/seedrandom": "^3.0.0",
    "@types/uuid": "^8.3.0",
<<<<<<< HEAD
    "@typescript-eslint/eslint-plugin": "^4.22.1",
    "@typescript-eslint/parser": "^4.22.1",
=======
    "@types/ws": "^7.4.2",
    "@typescript-eslint/eslint-plugin": "^4.22.0",
    "@typescript-eslint/parser": "^4.22.0",
>>>>>>> 6bba89c0
    "coveralls": "^3.0.0",
    "eslint": "^7.25.0",
    "nyc": "^15.0.0",
    "pegjs": "^0.10.0",
    "source-map-support": "^0.5.19",
    "ts-node": "^9.1.1",
    "typedoc": "^0.20.36"
  },
  "scripts": {
    "update-pot": "./po/update-pot.sh",
    "update-po": "./po/update-po.sh",
    "lint": "eslint --ext .js,.jsx,.ts,.tsx ./lib ./tool ./languages ./test",
    "test": "nyc ./test/everything.sh",
    "coverage": "nyc report --reporter=text-lcov | coveralls",
    "prepare": "make",
    "doc": "typedoc lib/index.ts"
  },
  "nyc": {
    "extends": "@istanbuljs/nyc-config-typescript",
    "exclude": [
      "lib/genie-compiler/grammar.js",
      "test/**",
      "coverage/**"
    ]
  },
  "greenkeeper": {
    "ignore": [
      "thingtalk",
      "thingpedia"
    ]
  }
}<|MERGE_RESOLUTION|>--- conflicted
+++ resolved
@@ -69,14 +69,9 @@
     "@types/nodemailer": "^6.4.1",
     "@types/seedrandom": "^3.0.0",
     "@types/uuid": "^8.3.0",
-<<<<<<< HEAD
     "@typescript-eslint/eslint-plugin": "^4.22.1",
     "@typescript-eslint/parser": "^4.22.1",
-=======
     "@types/ws": "^7.4.2",
-    "@typescript-eslint/eslint-plugin": "^4.22.0",
-    "@typescript-eslint/parser": "^4.22.0",
->>>>>>> 6bba89c0
     "coveralls": "^3.0.0",
     "eslint": "^7.25.0",
     "nyc": "^15.0.0",
