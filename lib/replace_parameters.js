--- conflicted
+++ resolved
@@ -173,12 +173,8 @@
         this._untypedStringProbability = _default(options.untypedStringProbability, 0.01);
         this._maxSpanLength = _default(options.maxSpanLength, 10);
         this._replaceLocations = _default(options.replaceLocations, true);
-<<<<<<< HEAD
         this._replaceNumbers = _default(options.replaceNumbers, false);
-=======
-        this._replaceNumbers = _default(options.replaceNumbers, true);
         this._cleanParameters = _default(options.cleanParameters, true);
->>>>>>> ab03cc00
         this._debug = _default(options.debug, true);
         
         this._blowUpSynthetic = _default(options.syntheticExpandFactor, 5);
