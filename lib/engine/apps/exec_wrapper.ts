// -*- mode: typescript; indent-tabs-mode: nil; js-basic-offset: 4 -*-
//
// This file is part of Genie
//
// Copyright 2020 The Board of Trustees of the Leland Stanford Junior University
//
// Licensed under the Apache License, Version 2.0 (the "License");
// you may not use this file except in compliance with the License.
// You may obtain a copy of the License at
//
//    http://www.apache.org/licenses/LICENSE-2.0
//
// Unless required by applicable law or agreed to in writing, software
// distributed under the License is distributed on an "AS IS" BASIS,
// WITHOUT WARRANTIES OR CONDITIONS OF ANY KIND, either express or implied.
// See the License for the specific language governing permissions and
// limitations under the License.
//
// Author: Giovanni Campagna <gcampagn@cs.stanford.edu>

import assert from 'assert';

import * as Tp from 'thingpedia';
import { Ast, Type, Runtime, Builtin } from 'thingtalk';
import MonitorRunner from './monitor_runner';

import { Timer, AtTimer } from './timers';
import DeviceView from '../devices/device_view';
import NotificationFormatter from '../../dialogue-agent/notifications/formatter';
import RestartableAsyncIterable from '../util/restartable_async_iterable';

import type AppExecutor from './app_executor';
import type Engine from '../index';

function extendParams(output : Record<string, unknown>,
                      input : Record<string, unknown>) {
    for (const key in input) {
        if (Object.prototype.hasOwnProperty.call(output, key))
            continue;
        output[key] = input[key];
    }
}

export interface IODelegate {
    /**
     * Report a new result from app.
     * @param {string} outputType - the type of result.
     * @param {any} outputValue - the actual result.
     * @package
     */
    output(outputType : string, outputValue : Record<string, unknown>) : void;
<<<<<<< HEAD
    /**
     * Report that the app had an error.
     * @param {Error} error - the error that occurred.
     * @package
     */
    error(error : Error) : void;
    ask(type : Type, question : string) : Promise<Ast.Value>;
    say(message : string) : Promise<void>;
    done() : void;
=======
    error(error : Error) : void;
>>>>>>> b0284b8b
}

type MaybePromise<T> = T|Promise<T>;
type ActionFunction = (params : Record<string, unknown>, env : ExecWrapper) => MaybePromise<unknown>;

type QueryFunctionResult = AsyncIterable<Record<string, unknown>>;
type QueryFunction = (params : Record<string, unknown>, hints : Runtime.CompiledQueryHints, env : ExecWrapper) => MaybePromise<QueryFunctionResult>;

function recursivelyComputeOutputType(kind : string, expr : Ast.Expression) : string {
    if (expr instanceof Ast.InvocationExpression)
        return kind + ':' + expr.invocation.channel;
    if (expr instanceof Ast.ChainExpression)
        return expr.expressions.map((exp) => recursivelyComputeOutputType(kind, exp)).join('+');
    if (expr instanceof Ast.AggregationExpression)
        return expr.operator + '(' + recursivelyComputeOutputType(kind, expr.expression) + ')';
    if ('expression' in expr) // projection, index, slice
        return recursivelyComputeOutputType(kind, (expr as ({ expression : Ast.Expression } & Ast.Expression)).expression);

    throw new TypeError('Invalid query expression ' + expr);
}

/**
 * Wrap a ThingTalk statement and provide access to the Engine.
 *
 * This is an implementation of {@link external:thingtalk.ExecEnvironment}
 * suitable for running with the Genie engine.
 *
 * @package
 */
export default class ExecWrapper extends Runtime.ExecEnvironment {
    engine : Engine;
    app : AppExecutor;
    format : NotificationFormatter;

    private _programId : Builtin.Entity;
    private _delegate : IODelegate;
    private _trigger : MonitorRunner|Timer|AtTimer|null;

    private _execCache : Array<[string, string, Record<string, unknown>, Array<Promise<QueryFunctionResult>>]>;
    private _hooks : Array<() => void|Promise<void>>;

    constructor(engine : Engine, app : AppExecutor, delegate : IODelegate) {
        super();

        this.format = new NotificationFormatter(engine);
        this.engine = engine;
        this.app = app;
        this._programId = new Builtin.Entity(this.app.uniqueId!, null);
        this._delegate = delegate;

        this._trigger = null;

        this._execCache = [];
        this._hooks = [];
    }

    setIODelegate(delegate : IODelegate) {
        this._delegate = delegate;
    }

    get program_id() {
        return this._programId;
    }

    endProgram() {
        if (this._trigger)
            this._trigger.end();
        // otherwise just wait for the query/action to end
    }

    stopTrigger() {
        if (this._trigger)
            this._trigger.stop();
    }

    private _wrapClearCache<T>(asyncIterable : AsyncIterator<T>) : AsyncIterator<T> {
        const self = this;
        return {
            async next() {
                const value = await asyncIterable.next();
                self.clearGetCache();
                return value;
            }
        };
    }

    async ask(name : string, typestr : string, question : string|null) {
        const type = Type.fromString(typestr);
        return (await this._delegate.ask(type, question || `what ${name} would you like?`)).toJS();
    }

    async say(message : string) {
        await this._delegate.say(message);
    }

    loadContext() : never {
        throw new Error('$context is not implemented');
        //return this.engine.platform.loadContext(info);
    }

    invokeTimer(base : Date, interval : number, frequency : number) : AsyncIterator<{ __timestamp : number }> {
        const trigger = new Timer(base.getTime(), interval, frequency);
        this._trigger = trigger;
        trigger.start();
        return this._wrapClearCache(trigger);
    }

    invokeAtTimer(time : Builtin.Time[], expiration_date : Date|undefined) : AsyncIterator<{ __timestamp : number }> {
        const trigger = new AtTimer(time, expiration_date);
        this._trigger = trigger;
        trigger.start();
        return this._wrapClearCache(trigger);
    }

    invokeMonitor(kind : string,
                  attrs : Record<string, string>,
                  fname : string,
                  params : Record<string, unknown>,
                  hints : Runtime.CompiledQueryHints) : AsyncIterator<[string, Record<string, unknown> & { __timestamp : number }]> {
        const trigger = new MonitorRunner(this, new DeviceView(this.engine.devices, kind, attrs), fname, params, hints);
        this._trigger = trigger;
        trigger.start();
        return this._wrapClearCache(trigger);
    }

    private _findInCache(kindKey : string, fnameKey : string, params : Record<string, unknown>) : Array<Promise<QueryFunctionResult>>|undefined {
        for (const cached of this._execCache) {
            const [kind, fname, cachedparams, result] = cached;
            if (kind === kindKey && fname === fnameKey && Builtin.equality(cachedparams, params))
                return result;
        }
        return undefined;
    }
    clearGetCache() {
        this._execCache = [];
    }

    private _getDevices(kind : string, attrs : Record<string, string>) : Tp.BaseDevice[] {
        const deviceView = new DeviceView(this.engine.devices, kind, attrs, false);
        deviceView.start();
        return deviceView.values();
    }

    addExitProcedureHook(hook : () => void|Promise<void>) {
        this._hooks.push(hook);
    }
    async exitProcedure(procid : number, procname : string) {
        await super.exitProcedure(procid, procname);
        for (const hook of this._hooks)
            await hook();
        this._hooks = [];
    }

    async *invokeQuery(kind : string,
                       attrs : Record<string, string>,
                       fname : string,
                       params : Record<string, unknown>,
                       hints : Runtime.CompiledQueryHints) : AsyncIterable<[string, Record<string, unknown>]> {
        const devices = this._getDevices(kind, attrs);

        let promises : Array<Promise<QueryFunctionResult>>;
        const cached = this._findInCache(kind, fname, params);
        if (cached) {
            promises = cached;
        } else {
            const js_function_name = 'get_' + fname;

            promises = devices.map(async (d) => {
                return new RestartableAsyncIterable(await (d as unknown as Record<string, QueryFunction>)[js_function_name](params, hints, this));
            });
            // cache now, rather than when the query completes, because ThingTalk might
            // invoke multiple queries in parallel
            this._execCache.push([kind, fname, params, promises]);
        }

        for (let i = 0; i < promises.length; i++) {
            const list = await promises[i];

            const device = devices[i];
            const outputType = device.kind + ':' + fname;
            for await (const element of list) {
                extendParams(element, params);
                if (device.uniqueId !== device.kind)
                    element.__device = new Tp.Value.Entity(device.uniqueId!, device.name);
                yield [outputType, element];
            }
        }
    }

    async *invokeDBQuery(kind : string, attrs : Record<string, string>, query : Ast.Program) : AsyncIterable<[string, Record<string, unknown>]> {
        const devices = this._getDevices(kind, attrs) as any[]; // FIXME

        const command = query.statements[0];
        assert(command instanceof Ast.ExpressionStatement);

        for (const device of devices) {
            const outputType = recursivelyComputeOutputType(device.kind, command.expression);
            for await (const result of device.query(query, this))
                yield [outputType, result];
        }
    }

    readState(stateId : number) {
        return this.app.readState(stateId);
    }
    async writeState(stateId : number, state : unknown) {
        await this.app.writeState(stateId, state);
    }

    async *invokeAction(kind : string,
                        attrs : Record<string, string>,
                        fname : string,
                        params : Record<string, unknown>) : AsyncIterable<[string, Record<string, unknown>]> {
        const devices = this._getDevices(kind, attrs);
        const js_function_name = 'do_' + fname;

        for (const d of devices) {
            const outputType = d.kind + ':action/' + fname;

            let result = await (d as unknown as Record<string, ActionFunction>)[js_function_name](params, this);
            if (typeof result === 'object' && result !== null) {
                extendParams(result as Record<string, unknown>, params);
            } else if (typeof result !== 'undefined') {
                console.error(`${outputType} returned a value that is not an object and not undefined; this is deprecated and might break`);
                result = undefined;
            }

            if (result) {
                if (d.uniqueId !== d.kind)
                    (result as Record<string, unknown>).__device = new Tp.Value.Entity(d.uniqueId!, d.name);
                yield [outputType, result as Record<string, unknown>];
            } else {
                if (d.uniqueId !== d.kind) {
                    const __device = new Tp.Value.Entity(d.uniqueId!, d.name);
                    yield [outputType, { __device }];
                } else {
                    yield [outputType, {}];
                }
            }
        }
    }

    get icon() {
        return this.app.icon;
    }

    async reportError(message : string, error : Error & { code ?: string }) : Promise<void> {
        // cancellation errors should bubble up
        if (error.code === 'ECANCELLED')
            throw error;

        console.error(message, error);
        this.app.setError(error);
<<<<<<< HEAD
        await this._delegate.error(error);
=======
        await this._outputDelegate.error(error);
>>>>>>> b0284b8b
    }

    async output(outputType : string, outputValues : Record<string, unknown>) : Promise<void> {
        await this._delegate.output(outputType, outputValues);
    }

    async formatEvent(outputType : string, outputValue : Record<string, unknown>, hint : string) : Promise<string> {
        const formatted = await this.format.formatNotification(null, this.app.program, outputType, outputValue);
        return formatted.map((x) => x.toLocaleString(this.engine.platform.locale)).join('\n');
    }
}<|MERGE_RESOLUTION|>--- conflicted
+++ resolved
@@ -21,7 +21,8 @@
 import assert from 'assert';
 
 import * as Tp from 'thingpedia';
-import { Ast, Type, Runtime, Builtin } from 'thingtalk';
+import * as ThingTalk from 'thingtalk';
+import { Ast, Runtime } from 'thingtalk';
 import MonitorRunner from './monitor_runner';
 
 import { Timer, AtTimer } from './timers';
@@ -41,27 +42,10 @@
     }
 }
 
-export interface IODelegate {
-    /**
-     * Report a new result from app.
-     * @param {string} outputType - the type of result.
-     * @param {any} outputValue - the actual result.
-     * @package
-     */
+export interface OutputDelegate {
+    done() : void;
     output(outputType : string, outputValue : Record<string, unknown>) : void;
-<<<<<<< HEAD
-    /**
-     * Report that the app had an error.
-     * @param {Error} error - the error that occurred.
-     * @package
-     */
     error(error : Error) : void;
-    ask(type : Type, question : string) : Promise<Ast.Value>;
-    say(message : string) : Promise<void>;
-    done() : void;
-=======
-    error(error : Error) : void;
->>>>>>> b0284b8b
 }
 
 type MaybePromise<T> = T|Promise<T>;
@@ -96,21 +80,21 @@
     app : AppExecutor;
     format : NotificationFormatter;
 
-    private _programId : Builtin.Entity;
-    private _delegate : IODelegate;
+    private _programId : ThingTalk.Builtin.Entity;
+    private _outputDelegate : OutputDelegate;
     private _trigger : MonitorRunner|Timer|AtTimer|null;
 
     private _execCache : Array<[string, string, Record<string, unknown>, Array<Promise<QueryFunctionResult>>]>;
     private _hooks : Array<() => void|Promise<void>>;
 
-    constructor(engine : Engine, app : AppExecutor, delegate : IODelegate) {
+    constructor(engine : Engine, app : AppExecutor, output : OutputDelegate) {
         super();
 
         this.format = new NotificationFormatter(engine);
         this.engine = engine;
         this.app = app;
-        this._programId = new Builtin.Entity(this.app.uniqueId!, null);
-        this._delegate = delegate;
+        this._programId = new ThingTalk.Builtin.Entity(this.app.uniqueId!, null);
+        this._outputDelegate = output;
 
         this._trigger = null;
 
@@ -118,8 +102,8 @@
         this._hooks = [];
     }
 
-    setIODelegate(delegate : IODelegate) {
-        this._delegate = delegate;
+    setOutput(delegate : OutputDelegate) {
+        this._outputDelegate = delegate;
     }
 
     get program_id() {
@@ -148,15 +132,6 @@
         };
     }
 
-    async ask(name : string, typestr : string, question : string|null) {
-        const type = Type.fromString(typestr);
-        return (await this._delegate.ask(type, question || `what ${name} would you like?`)).toJS();
-    }
-
-    async say(message : string) {
-        await this._delegate.say(message);
-    }
-
     loadContext() : never {
         throw new Error('$context is not implemented');
         //return this.engine.platform.loadContext(info);
@@ -169,7 +144,7 @@
         return this._wrapClearCache(trigger);
     }
 
-    invokeAtTimer(time : Builtin.Time[], expiration_date : Date|undefined) : AsyncIterator<{ __timestamp : number }> {
+    invokeAtTimer(time : ThingTalk.Builtin.Time[], expiration_date : Date|undefined) : AsyncIterator<{ __timestamp : number }> {
         const trigger = new AtTimer(time, expiration_date);
         this._trigger = trigger;
         trigger.start();
@@ -190,7 +165,8 @@
     private _findInCache(kindKey : string, fnameKey : string, params : Record<string, unknown>) : Array<Promise<QueryFunctionResult>>|undefined {
         for (const cached of this._execCache) {
             const [kind, fname, cachedparams, result] = cached;
-            if (kind === kindKey && fname === fnameKey && Builtin.equality(cachedparams, params))
+            if (kind === kindKey && fname === fnameKey &&
+                ThingTalk.Builtin.equality(cachedparams, params))
                 return result;
         }
         return undefined;
@@ -315,15 +291,11 @@
 
         console.error(message, error);
         this.app.setError(error);
-<<<<<<< HEAD
-        await this._delegate.error(error);
-=======
         await this._outputDelegate.error(error);
->>>>>>> b0284b8b
     }
 
     async output(outputType : string, outputValues : Record<string, unknown>) : Promise<void> {
-        await this._delegate.output(outputType, outputValues);
+        await this._outputDelegate.output(outputType, outputValues);
     }
 
     async formatEvent(outputType : string, outputValue : Record<string, unknown>, hint : string) : Promise<string> {
