--- conflicted
+++ resolved
@@ -21,12 +21,7 @@
 import assert from 'assert';
 
 import * as Tp from 'thingpedia';
-<<<<<<< HEAD
 import { Ast, Type, Runtime, Builtin } from 'thingtalk';
-=======
-import * as ThingTalk from 'thingtalk';
-import { Ast, Runtime } from 'thingtalk';
->>>>>>> 75988e26
 import MonitorRunner from './monitor_runner';
 
 import { Timer, AtTimer } from './timers';
@@ -46,7 +41,6 @@
     }
 }
 
-<<<<<<< HEAD
 export interface IODelegate {
     /**
      * Report a new result from app.
@@ -54,10 +48,6 @@
      * @param {any} outputValue - the actual result.
      * @package
      */
-=======
-export interface OutputDelegate {
-    done() : void;
->>>>>>> 75988e26
     output(outputType : string, outputValue : Record<string, unknown>) : void;
     /**
      * Report that the app had an error.
@@ -102,13 +92,8 @@
     app : AppExecutor;
     format : NotificationFormatter;
 
-<<<<<<< HEAD
     private _programId : Builtin.Entity;
     private _delegate : IODelegate;
-=======
-    private _programId : ThingTalk.Builtin.Entity;
-    private _outputDelegate : OutputDelegate;
->>>>>>> 75988e26
     private _trigger : MonitorRunner|Timer|AtTimer|null;
 
     private _execCache : Array<[string, string, Record<string, unknown>, Array<Promise<QueryFunctionResult>>]>;
