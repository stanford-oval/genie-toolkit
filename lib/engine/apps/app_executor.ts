--- conflicted
+++ resolved
@@ -24,7 +24,6 @@
 
 import { Syntax, Compiler as AppCompiler, Ast, Type } from 'thingtalk';
 import RuleExecutor from './rule_executor';
-import type ExecWrapper from './exec_wrapper';
 import { ChannelState } from './channel_state_binder';
 
 import type Engine from '../index';
@@ -281,17 +280,10 @@
         const compiled = await this.compiler.compileProgram(this.program);
 
         if (compiled.command)
-<<<<<<< HEAD
             this.command = new RuleExecutor(this.engine, this, compiled.command, this._notificationdelegate);
 
         for (const rule of compiled.rules) {
             const executor = new RuleExecutor(this.engine, this, rule, this._notificationdelegate);
-=======
-            this.command = new RuleExecutor(this.engine, this, compiled.command as (env : ExecWrapper) => Promise<unknown>, this.mainOutput);
-
-        for (const rule of compiled.rules) {
-            const executor = new RuleExecutor(this.engine, this, rule as (env : ExecWrapper) => Promise<unknown>, this._notificationOutput);
->>>>>>> 75988e26
             this.rules.push(executor);
             executor.on('finish', () => {
                 this._finishedRules.add(executor);
