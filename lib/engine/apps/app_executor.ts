// -*- mode: typescript; indent-tabs-mode: nil; js-basic-offset: 4 -*-
//
// This file is part of Genie
//
// Copyright 2020 The Board of Trustees of the Leland Stanford Junior University
//
// Licensed under the Apache License, Version 2.0 (the "License");
// you may not use this file except in compliance with the License.
// You may obtain a copy of the License at
//
//    http://www.apache.org/licenses/LICENSE-2.0
//
// Unless required by applicable law or agreed to in writing, software
// distributed under the License is distributed on an "AS IS" BASIS,
// WITHOUT WARRANTIES OR CONDITIONS OF ANY KIND, either express or implied.
// See the License for the specific language governing permissions and
// limitations under the License.
//
// Author: Giovanni Campagna <gcampagn@cs.stanford.edu>

import assert from 'assert';
import * as events from 'events';
import AsyncQueue from 'consumer-queue';

import { Syntax, Compiler as AppCompiler, Ast, Type } from 'thingtalk';
import RuleExecutor from './rule_executor';
import { ChannelState } from './channel_state_binder';

import type Engine from '../index';
import { IODelegate } from './exec_wrapper';

interface ResultItem {
    outputType : string;
    outputValue : Record<string, unknown>;
}
class QueueIODelegate {
    private _queue : AsyncQueue<IteratorResult<ResultItem|Error>>;

    constructor() {
        this._queue = new AsyncQueue();
    }

    ask(type : Type, question : string) : Promise<Ast.Value> {
        throw new Error('Not available when streaming results');
    }
    say(message : string) : Promise<void> {
        throw new Error('Not available when streaming results');
    }

    [Symbol.asyncIterator]() : AsyncIterator<ResultItem|Error> {
        return this;
    }
    next() : Promise<IteratorResult<ResultItem|Error>> {
        return this._queue.pop();
    }

    done() {
        this._queue.push({ done: true, value: undefined });
    }
    output(outputType : string, outputValue : Record<string, unknown>) {
        this._queue.push({ done: false, value: { outputType, outputValue } });
    }
    error(error : Error) {
        this._queue.push({ done: false, value: error });
    }
}

class BackgroundIODelegate implements IODelegate {
    private _app : AppExecutor;
    private _engine : Engine;

    constructor(app : AppExecutor) {
        this._app = app;
        this._engine = app.engine;
    }

    ask(type : Type, question : string) : Promise<Ast.Value> {
        throw new Error('Not available in background');
    }
    say(message : string) : Promise<void> {
        throw new Error('Not available in background');
    }

    done() {}

<<<<<<< HEAD
=======
    /**
     * Report that the app had an error.
     * @param {Error} error - the error that occurred.
     * @package
     */
>>>>>>> b0284b8b
    error(error : Error) {
        this._app.setError(error);
        return this._engine.assistant.notifyError(this._app, error);
    }

    output(outputType : string, outputValue : Record<string, unknown>) {
        return this._engine.assistant.notify(this._app, outputType, outputValue);
    }
}

interface NotificationConfig {
    backend : string;
    config : Record<string, string>;
}

export interface AppMeta {
    icon ?: string|null;
    conversation ?: string;
    description ?: string;
    notifications ?: NotificationConfig[];
}

/**
 * The representation of a currently executing ThingTalk program.
 *
 * A ThingTalk program can consist of multiple commands and rules.
 * Each is mapped to a separate {@ link ExecWrapper}, but they are grouped
 * under this object.
 */
export default class AppExecutor extends events.EventEmitter {
    /**
     * The unique ID of this app.
     */
    uniqueId ! : string;
    /**
     * The engine that owns this app.
     */
    engine : Engine;
    /**
     * The ThingTalk program of this app.
     */
    program : Ast.Program;
    /**
     * The icon to use for this app.
     */
    icon : string|null;
    name : string;
    description : string;

    private _notificationdelegate : IODelegate;
    notifications : NotificationConfig[];

    /**
     * Whether this app is running.
     *
     * This is set automatically by the engine.
     */
    isRunning : boolean;
    /**
     * Whether this app is enabled (should be run automatically at startup).
     */
    isEnabled : boolean;

    /**
     * The ThingTalk compiler used by this app.
     */
    private compiler : AppCompiler;
    private _error : Error|null;
    private _meta : AppMeta;

    private command : RuleExecutor|null;
    private rules : RuleExecutor[];
    private _states : ChannelState[];

    private _finished : boolean;
    private _finishedRules : Set<RuleExecutor>;

    /**
     * Construct a new app executor.
     *
     * @param {Engine} engine - the engine that owns this app executor
     * @param {string} code - the full ThingTalk program to execute
     * @param {Object} meta - app meta information
     * @param {string} [meta.icon] - the app icon
     * @param {string} [meta.conversation] - the ID of the conversation associated with this app
     * @param {string} name - the app name
     * @param {string} description - the app description
     * @package
     */
    constructor(engine : Engine,
                code : string,
                meta : AppMeta,
                name : string|undefined,
                description : string|undefined) {
        super();

        this.engine = engine;

        this.isRunning = false;
        this.isEnabled = false;

        this.compiler = new AppCompiler(engine.schemas);
        this.command = null;
        this.rules = [];

        const ast = Syntax.parse(code);
        assert(ast instanceof Ast.Program);
        this.program = ast;
        this._error = null;

        this._meta = meta;
        this.icon = meta.icon || null;

        this.name = '';
        this.description = '';
        this._updateNameDescription(name, description);

        this._finished = false;
        this._finishedRules = new Set;

        this._states = [];

        this._notificationdelegate = new BackgroundIODelegate(this);
        this.notifications = meta.notifications || [];
        meta.notifications = this.notifications;
    }

    get metadata() : AppMeta {
        return this._meta;
    }

    private _updateNameDescription(name : string|undefined, description : string|undefined) {
        if (name)
            this.name = name;
        if (description)
            this.description = description;
        else if (this._meta.description)
            this.description = this._meta.description;
        else
            this.description = this.engine._("This app has no description");
    }

    /**
     * The last error reported by this app.
     */
    get error() : string|null {
        if (this._error)
            return this._error.message || String(this._error);
        else
            return null;
    }
    setError(e : Error|null) {
        this._error = e;
    }
    reportError(error : Error) {
<<<<<<< HEAD
        this._notificationdelegate.error(error);
=======
        this._notificationOutput.error(error);
>>>>>>> b0284b8b
    }

    get hasRule() {
        return this.rules.length > 0;
    }

    /**
     * Complete abrupt termination of this app.
     *
     * This method should be called in case the user stopped the app,
     * after all commands have been stopped.
     *
     * @package
     */
    destroy() {
        if (this._finished)
            return Promise.resolve();

        // FINISHME send AbortProgram to the source (if any)
        return Promise.resolve();
    }

    /**
     * Stop and delete this app.
     */
    async removeSelf() {
        await this.engine.apps.removeApp(this);
    }

    /**
     * Attempt compilation of this app.
     *
<<<<<<< HEAD
     * This method must be called before running the app through {@link AppExecutor.runImmediate}
=======
     * This method must be called before running the app through {@link AppExecutor.runCommand}
>>>>>>> b0284b8b
     * or {@link AppExecutor.start}.
     *
     * On failure, this method will set {@link AppExecutor.error}.
     */
    async compile() : Promise<void> {
        const compiled = await this.compiler.compileProgram(this.program);

        if (compiled.command)
            this.command = new RuleExecutor(this.engine, this, compiled.command, this._notificationdelegate);

        for (const rule of compiled.rules) {
            const executor = new RuleExecutor(this.engine, this, rule, this._notificationdelegate);
            this.rules.push(executor);
            executor.on('finish', () => {
                this._finishedRules.add(executor);
                if (this._finishedRules.size === this.rules.length) {
                    console.log(`All rules in ${this.uniqueId} finished, removing self`);
                    this._finished = true;
                    this.removeSelf();
                }
            });
        }
    }

    /**
     * Execute all immediate commands in this app.
     *
     * This method will execute the portion of the app that uses the `now =>` stream.
     * It should be called only for a newly created app, not for an app that was loaded from
     * disk after a restart.
<<<<<<< HEAD
=======
     *
     * This method must not be called on an app returned by {@link AssistantEngine.createApp} or
     * {@link AppDatabase.createApp}, as those methods will already call this one.
>>>>>>> b0284b8b
     */
    runImmediate(delegate : IODelegate) : IODelegate;
    runImmediate() : QueueIODelegate;
    runImmediate(delegate ?: IODelegate) {
        if (!delegate)
            delegate = new QueueIODelegate();

        if (this.command) {
            this.command.setIODelegate(delegate);
            this.command.start();
        } else {
            delegate.done();
        }
        return delegate;
    }

    /**
     * Await natural termination of this app.
     *
     * This method returns a promise that is fulfilled when the app terminates normally,
     * either because it has no streams and all immediate commands terminated, or because
     * all streams terminated.
     */
    async waitFinished() {
        const promises = this.command ? [this.command.waitFinished()] : [];
        promises.push(...this.rules.map((r) => r.waitFinished()));
        await Promise.all(promises);
    }

    private _getState(stateId : number) {
        if (!this._states[stateId])
            this._states[stateId] = new ChannelState(this.engine.db, 'app:' + this.uniqueId + ':' + stateId);
        return this._states[stateId];
    }

    readState(stateId : number) {
        return this._getState(stateId).read();
    }
    writeState(stateId : number, state : unknown) {
        return this._getState(stateId).write(state);
    }

    /**
     * Start execution of this app in background.
     */
    async start() {
        await Promise.all(this.rules.map((r) => r.start()));
    }

    /**
     * Pause execution of this app.
     *
     * This method pauses the app temporarily, and is called when the engine is terminating.
     * The app will be restarted the next time the engine is restarted. To stop the app
     * permanently, use {@link AppDatabase.removeApp} or {@link AppExecutor.removeSelf}.
     */
    async stop() {
        await Promise.all(this.rules.map((r) => r.stop()));
    }
}<|MERGE_RESOLUTION|>--- conflicted
+++ resolved
@@ -22,31 +22,25 @@
 import * as events from 'events';
 import AsyncQueue from 'consumer-queue';
 
-import { Syntax, Compiler as AppCompiler, Ast, Type } from 'thingtalk';
+import { Syntax, Compiler as AppCompiler, Ast } from 'thingtalk';
 import RuleExecutor from './rule_executor';
+import type ExecWrapper from './exec_wrapper';
 import { ChannelState } from './channel_state_binder';
 
 import type Engine from '../index';
-import { IODelegate } from './exec_wrapper';
 
 interface ResultItem {
     outputType : string;
     outputValue : Record<string, unknown>;
 }
-class QueueIODelegate {
+
+class QueueOutputDelegate {
     private _queue : AsyncQueue<IteratorResult<ResultItem|Error>>;
 
     constructor() {
         this._queue = new AsyncQueue();
     }
 
-    ask(type : Type, question : string) : Promise<Ast.Value> {
-        throw new Error('Not available when streaming results');
-    }
-    say(message : string) : Promise<void> {
-        throw new Error('Not available when streaming results');
-    }
-
     [Symbol.asyncIterator]() : AsyncIterator<ResultItem|Error> {
         return this;
     }
@@ -65,7 +59,7 @@
     }
 }
 
-class BackgroundIODelegate implements IODelegate {
+class NotificationOutputDelegate {
     private _app : AppExecutor;
     private _engine : Engine;
 
@@ -74,28 +68,24 @@
         this._engine = app.engine;
     }
 
-    ask(type : Type, question : string) : Promise<Ast.Value> {
-        throw new Error('Not available in background');
-    }
-    say(message : string) : Promise<void> {
-        throw new Error('Not available in background');
-    }
-
     done() {}
 
-<<<<<<< HEAD
-=======
     /**
      * Report that the app had an error.
      * @param {Error} error - the error that occurred.
      * @package
      */
->>>>>>> b0284b8b
     error(error : Error) {
         this._app.setError(error);
         return this._engine.assistant.notifyError(this._app, error);
     }
 
+    /**
+     * Report a new result from app.
+     * @param {string} outputType - the type of result.
+     * @param {any} outputValue - the actual result.
+     * @package
+     */
     output(outputType : string, outputValue : Record<string, unknown>) {
         return this._engine.assistant.notify(this._app, outputType, outputValue);
     }
@@ -140,7 +130,8 @@
     name : string;
     description : string;
 
-    private _notificationdelegate : IODelegate;
+    mainOutput : QueueOutputDelegate;
+    private _notificationOutput : NotificationOutputDelegate;
     notifications : NotificationConfig[];
 
     /**
@@ -213,9 +204,9 @@
 
         this._states = [];
 
-        this._notificationdelegate = new BackgroundIODelegate(this);
+        this.mainOutput = new QueueOutputDelegate();
+        this._notificationOutput = new NotificationOutputDelegate(this);
         this.notifications = meta.notifications || [];
-        meta.notifications = this.notifications;
     }
 
     get metadata() : AppMeta {
@@ -246,11 +237,7 @@
         this._error = e;
     }
     reportError(error : Error) {
-<<<<<<< HEAD
-        this._notificationdelegate.error(error);
-=======
         this._notificationOutput.error(error);
->>>>>>> b0284b8b
     }
 
     get hasRule() {
@@ -283,11 +270,7 @@
     /**
      * Attempt compilation of this app.
      *
-<<<<<<< HEAD
-     * This method must be called before running the app through {@link AppExecutor.runImmediate}
-=======
      * This method must be called before running the app through {@link AppExecutor.runCommand}
->>>>>>> b0284b8b
      * or {@link AppExecutor.start}.
      *
      * On failure, this method will set {@link AppExecutor.error}.
@@ -296,10 +279,10 @@
         const compiled = await this.compiler.compileProgram(this.program);
 
         if (compiled.command)
-            this.command = new RuleExecutor(this.engine, this, compiled.command, this._notificationdelegate);
+            this.command = new RuleExecutor(this.engine, this, compiled.command as (env : ExecWrapper) => Promise<unknown>, this.mainOutput);
 
         for (const rule of compiled.rules) {
-            const executor = new RuleExecutor(this.engine, this, rule, this._notificationdelegate);
+            const executor = new RuleExecutor(this.engine, this, rule as (env : ExecWrapper) => Promise<unknown>, this._notificationOutput);
             this.rules.push(executor);
             executor.on('finish', () => {
                 this._finishedRules.add(executor);
@@ -318,26 +301,18 @@
      * This method will execute the portion of the app that uses the `now =>` stream.
      * It should be called only for a newly created app, not for an app that was loaded from
      * disk after a restart.
-<<<<<<< HEAD
-=======
      *
      * This method must not be called on an app returned by {@link AssistantEngine.createApp} or
      * {@link AppDatabase.createApp}, as those methods will already call this one.
->>>>>>> b0284b8b
-     */
-    runImmediate(delegate : IODelegate) : IODelegate;
-    runImmediate() : QueueIODelegate;
-    runImmediate(delegate ?: IODelegate) {
-        if (!delegate)
-            delegate = new QueueIODelegate();
-
+     */
+    async runCommand() {
         if (this.command) {
-            this.command.setIODelegate(delegate);
             this.command.start();
+            await this.command.waitFinished();
         } else {
-            delegate.done();
+            // mark the main output as done or we'll hang when we iterate it
+            this.mainOutput.done();
         }
-        return delegate;
     }
 
     /**
