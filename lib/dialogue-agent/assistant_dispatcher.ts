--- conflicted
+++ resolved
@@ -207,11 +207,6 @@
      * @param outputValue - the new value to display
      */
     async notify(app : AppExecutor, outputType : string, outputValue : Record<string, unknown>) {
-<<<<<<< HEAD
-        const prefs = this._engine.platform.getSharedPreferences();
-        const notificationBackend =
-            app.notifications ? app.notifications.backend : (prefs.get('notification-backend') as string || 'conversation');
-=======
         let notificationConfigs = app.notifications;
         if (notificationConfigs.length === 0) {
             const prefs = this._engine.platform.getSharedPreferences();
@@ -227,7 +222,6 @@
             else
                 hasNonConversation = true;
         }
->>>>>>> 31b1c66f
 
         const promises = [];
         if (this._notificationOutputs.size > 0 || hasNonConversation) {
@@ -255,11 +249,7 @@
                 } else {
                     const backend = this._staticNotificationBackends[config.backend];
                     if (backend)
-<<<<<<< HEAD
-                        promises.push(backend.notify(notification, app.notifications?.config));
-=======
                         promises.push(backend.notify(notification, config.config));
->>>>>>> 31b1c66f
                 }
             }
         }
@@ -272,13 +262,6 @@
     }
 
     async notifyError(app : AppExecutor, error : Error) {
-<<<<<<< HEAD
-        const prefs = this._engine.platform.getSharedPreferences();
-        const notificationBackend =
-            app.notifications ? app.notifications.backend : (prefs.get('notification-backend') as string || 'conversation');
-
-=======
->>>>>>> 31b1c66f
         const promises = [];
         const notification = {
             appId: app.uniqueId,
@@ -288,20 +271,6 @@
         for (const out of this._notificationOutputs.values())
             promises.push(out.notifyError(notification));
 
-<<<<<<< HEAD
-        if (notificationBackend === 'conversation') {
-            for (const conv of this._conversations.values())
-                promises.push(conv.notifyError(app, error));
-        } else if (notificationBackend.startsWith('thingpedia/')) {
-            const deviceId = notificationBackend.substring('thingpedia/'.length);
-            const device = this._notificationDeviceView.getById(deviceId);
-            if (device)
-                promises.push((device.queryInterface('notifications') as NotificationDelegate).notifyError(notification));
-        } else {
-            const backend = this._staticNotificationBackends[notificationBackend];
-            if (backend)
-                promises.push(backend.notifyError(notification, app.notifications?.config));
-=======
         let notificationConfigs = app.notifications;
         if (notificationConfigs.length === 0) {
             const prefs = this._engine.platform.getSharedPreferences();
@@ -323,7 +292,6 @@
                 if (backend)
                     promises.push(backend.notifyError(notification, config.config));
             }
->>>>>>> 31b1c66f
         }
 
         await Promise.all(promises);
