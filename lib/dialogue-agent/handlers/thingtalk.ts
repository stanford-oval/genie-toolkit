// -*- mode: typescript; indent-tabs-mode: nil; js-basic-offset: 4 -*-
//
// This file is part of Genie
//
// Copyright 2021 The Board of Trustees of the Leland Stanford Junior University
//
// Licensed under the Apache License, Version 2.0 (the "License");
// you may not use this file except in compliance with the License.
// You may obtain a copy of the License at
//
//    http://www.apache.org/licenses/LICENSE-2.0
//
// Unless required by applicable law or agreed to in writing, software
// distributed under the License is distributed on an "AS IS" BASIS,
// WITHOUT WARRANTIES OR CONDITIONS OF ANY KIND, either express or implied.
// See the License for the specific language governing permissions and
// limitations under the License.
//
// Author: Giovanni Campagna <gcampagn@cs.stanford.edu>

import assert from 'assert';

import * as Tp from 'thingpedia';
import * as ThingTalk from 'thingtalk';
import { Ast, Type, Syntax } from 'thingtalk';

import { clean } from '../../utils/misc-utils';
import { getProgramIcon } from '../../utils/icons';
import * as ThingTalkUtils from '../../utils/thingtalk';
import { EntityMap } from '../../utils/entity-utils';
import type Engine from '../../engine';
import * as ParserClient from '../../prediction/parserclient';
import * as I18n from '../../i18n';

import ValueCategory from '../value-category';
import { UserInput, } from '../user-input';
import { AgentInput, } from '../agent-input';
import { CancellationError } from '../errors';

import DialoguePolicy from '../dialogue_policy';
import CardFormatter from '../card-output/card-formatter';
import AppExecutor from '../../engine/apps/app_executor';

import ExecutionDialogueAgent from '../execution_dialogue_agent';
import {
    DialogueLoop,
    DialogueHandler,
    CommandAnalysisType,
    ReplyResult,
} from '../dialogue-loop';
import { Button } from '../card-output/format_objects';
import { Replaceable } from '../../utils/template-string';

// TODO: load the policy.yaml file instead
const POLICY_NAME = 'org.thingpedia.dialogue.transaction';
const TERMINAL_STATES = ['sys_end'];

// Confidence thresholds:
//
// The API returns a global "intent" score associated with
// the utterance, with three components:
// "command", "ignore", "other"
// It also returns a confidence score on each candidate parse.
//
// (See LocalParserClient for how these scores are computed
// from the raw confidence scores produced by genienlp)
//
// - If the "command" component of the "intent" score is not the
//   highest of the three components, or or if we failed to parse,
//   this command is definitely out of domain.
//   We'll ship it to other backends or fail.
//
// - If we have a best valid parse, and the confidence of that parse
//   is greater than CONFIDENCE_CONFIRM_THRESHOLD, we run the command
//   without further confirmation.
//
// - If we have a best valid parse, and the confidence of that parse
//   is lower than CONFIDENCE_CONFIRM_THRESHOLD, we ship the command
//   to other backends if they are confident, or ask the user
//   for additional confirmation before executing.
const CONFIDENCE_CONFIRM_THRESHOLD = 0.5;

export interface ThingTalkCommandAnalysisType {
    type : CommandAnalysisType;
    utterance : string;
    user_target : string;

    // not null if this command was generated as a ThingTalk $answer()
    // only used by legacy ask() methods
    answer : Ast.Value|number|null;

    // the user target
    parsed : Ast.Input;
}

export default class ThingTalkDialogueHandler implements DialogueHandler<ThingTalkCommandAnalysisType, string> {
    priority = Tp.DialogueHandler.Priority.PRIMARY;
    uniqueId = 'thingtalk';

    icon : string|null = null;
    private _ : (x : string) => string;
    private _engine : Engine;
    _loop : DialogueLoop;
    private _prefs : Tp.Preferences;
    private _langPack : I18n.LanguagePack;
    private _nlu : ParserClient.ParserClient;
    private _nlg : ParserClient.ParserClient;
    private _cardFormatter : CardFormatter;

    private _agent : ExecutionDialogueAgent;
    private _policy : DialoguePolicy;
    _dialogueState : ThingTalk.Ast.DialogueState|null;
    private _executorState : undefined;

    private _debug : boolean;
    private _useConfidence : boolean;
    private _rng : () => number;

    constructor(engine : Engine,
                loop : DialogueLoop,
                agent : ExecutionDialogueAgent,
                nlu : ParserClient.ParserClient,
                nlg : ParserClient.ParserClient,
                options : { debug : boolean, useConfidence : boolean, rng : () => number }) {
        this._ = engine._;

        this._debug = options.debug;
        this._useConfidence = options.useConfidence;
        this._rng = options.rng;
        this._engine = engine;
        this._loop = loop;
        this._prefs = engine.platform.getSharedPreferences();

        this._langPack = I18n.get(engine.platform.locale);
        this._cardFormatter = new CardFormatter(engine.platform.locale, engine.platform.timezone, engine.schemas);

        this._agent = agent;
        this._nlu = nlu;
        this._nlg = nlg;
        this._policy = new DialoguePolicy({
            thingpedia: engine.thingpedia,
            schemas: engine.schemas,
            locale: engine.platform.locale,
            timezone: engine.platform.timezone,
            rng: loop.conversation.rng,
            debug : this._debug ? 2 : 0,
            anonymous: loop.isAnonymous,
            extraFlags: loop.conversation.dialogueFlags,
        });
        this._dialogueState = null; // thingtalk dialogue state
        this._executorState = undefined; // private object managed by DialogueExecutor
    }

    isGeniescript() : boolean {
        return false;
    }

    getState() : string {
        return this._dialogueState ? this._dialogueState.prettyprint() : 'null';
    }

    reset() : void {
        this._dialogueState = null;
    }

    private _checkPolicy(policyName : string) {
        if (policyName !== POLICY_NAME) {
            // TODO we should download the policy from Thingpedia
            throw new Error(`Invalid dialogue policy ${policyName}`);
        }
    }

    private _getSpecialThingTalkType(input : Ast.Input) : CommandAnalysisType {
        if (input instanceof Ast.ControlCommand) {
            if (input.intent instanceof Ast.SpecialControlIntent) {
                switch (input.intent.type) {
                case 'stop':
                    return CommandAnalysisType.STOP;
                case 'nevermind':
                    return CommandAnalysisType.NEVERMIND;
                case 'wakeup':
                    return CommandAnalysisType.WAKEUP;
                case 'debug':
                    return CommandAnalysisType.DEBUG;
                case 'failed':
                case 'ood':
                    return CommandAnalysisType.OUT_OF_DOMAIN_COMMAND;
                }
            }

            if (input.intent instanceof Ast.AnswerControlIntent)
                return CommandAnalysisType.CONFIDENT_IN_DOMAIN_FOLLOWUP;
        }

        // anything else is automatically in-domain
        return CommandAnalysisType.CONFIDENT_IN_DOMAIN_COMMAND;
    }

    private _prepareContextForPrediction(state : Ast.DialogueState|null, forSide : 'user'|'agent') : [string[], EntityMap] {
        const prepared = ThingTalkUtils.prepareContextForPrediction(state, forSide);
        return ThingTalkUtils.serializeNormalized(prepared);
    }

    prepareContextForPrediction() {
        return this._prepareContextForPrediction(this._dialogueState, 'user');
    }

    private _maybeGetThingTalkAnswer(input : Ast.Input) : Ast.Value|number|null {
        if (input instanceof Ast.ControlCommand) {
            if (input.intent instanceof Ast.SpecialControlIntent) {
                switch (input.intent.type) {
                case 'yes':
                case 'no':
                    return new Ast.Value.Boolean(input.intent.type === 'yes');
                }
            } else if (input.intent instanceof Ast.AnswerControlIntent
                       || input.intent instanceof Ast.ChoiceControlIntent) {
                return input.intent.value;
            }
        }
        return null;
    }

    async analyzeCommand(command : UserInput|AgentInput) : Promise<ThingTalkCommandAnalysisType> {
        const analysis = await this._parseCommand(command);

        if (analysis.type === CommandAnalysisType.DEBUG || analysis.type === CommandAnalysisType.STOP)
            return analysis;

        // do levenshtein apply, if semantic parser returns a dialogue state that contains delta
        if (analysis.parsed instanceof Ast.DialogueState)
            handleIncomingDelta(this._dialogueState, analysis.parsed);


        // convert to dialogue state, if not already

        // circumevent the function below in the special yes case
        // in this case, we put a special state $yes on the dialogue state
        // GenieScript programs have a choice of whether they are expecting this
        // Meanwhile, if anything on the dialogue state that needs to be executed, they get executed first
        // this determination is done below - in `getReply`
        if (analysis.parsed instanceof Ast.ControlCommand &&
            analysis.parsed.intent instanceof Ast.SpecialControlIntent &&
            analysis.parsed.intent.type === 'yes' &&
            this._loop.expecting !== ValueCategory.YesNo) {
<<<<<<< HEAD
            return {
                type: CommandAnalysisType.CONFIDENT_IN_DOMAIN_COMMAND,
                utterance: analysis.utterance,
                user_target: analysis.parsed.prettyprint(),
                answer: analysis.answer,
                parsed: analysis.parsed,
            };
        }

        if (analysis.parsed instanceof Ast.DialogueState && analysis.parsed.dialogueAct.includes('cancel')) {
            // speical processing floor
            const lastItem = this._dialogueState!.history[this._dialogueState!.history.length - 1].stmt;
            const table = Ast.getAllInvocationExpression(lastItem)[0] as Ast.InvocationExpression;
            const expression = lastItem.clone();
            expression.expression.expressions[0] = table;
            for (const item of Ast.getAllAtomBooleanExpressions(lastItem)) {
                if (item.name === 'floor') {
                    expression.expression.expressions[0] = new Ast.FilterExpression(null, table, item, expression.expression.expressions[0].schema);
                    break;
                }
            }
            this._dialogueState!.history = [new Ast.DialogueHistoryItem(null, expression, null, 'confirmed', new Ast.Levenshtein(null, expression.expression, '$continue'))];
=======
>>>>>>> 2bbb6ec7
            return {
                type: CommandAnalysisType.CONFIDENT_IN_DOMAIN_COMMAND,
                utterance: analysis.utterance,
                user_target: analysis.parsed.prettyprint(),
                answer: analysis.answer,
                parsed: analysis.parsed,
            };
        }

        const prediction = await ThingTalkUtils.inputToDialogueState(this._policy, this._dialogueState, analysis.parsed);
        if (prediction === null) {
            analysis.type = CommandAnalysisType.OUT_OF_DOMAIN_COMMAND;
            return analysis;
        }

        return {
            type: analysis.type === CommandAnalysisType.NEVERMIND || analysis.type === CommandAnalysisType.WAKEUP ?
                CommandAnalysisType.CONFIDENT_IN_DOMAIN_COMMAND : analysis.type,
            utterance: analysis.utterance,
            user_target: prediction.prettyprint(),
            answer: analysis.answer,
            parsed: prediction,
        };
    }

    async _parseCommand(command : UserInput|AgentInput) : Promise<ThingTalkCommandAnalysisType> {
        if (command.type === 'userThingtalk' || command.type === 'agentThingtalk') {
            const type = this._getSpecialThingTalkType(command.parsed);
            if (command.type === 'userThingtalk') {
                return {
                    type,
                    utterance: `\\t ${command.parsed.prettyprint()}`,
                    user_target: command.parsed.prettyprint(),
                    answer: this._maybeGetThingTalkAnswer(command.parsed),
                    parsed: command.parsed,
                };
            } else {
                return {
                    type,
                    utterance: `\\t ${command.parsed.prettyprint()}`,
                    user_target: `agent_init ${command.parsed.prettyprint()}`,
                    answer: this._maybeGetThingTalkAnswer(command.parsed),
                    parsed: command.parsed,
                };
            }
        }

        // ok so this was a natural language

        const [contextCode, contextEntities] = this._prepareContextForPrediction(this._dialogueState, 'user');
        if (this._loop.raw) {
            // in "raw mode", all natural language becomes an answer
            // special case current location operator for now
            if (this._loop.expecting === ValueCategory.Location) {
                // we still ship it to the parser so it gets recorded
                await this._nlu.sendUtterance(command.utterance, contextCode, contextEntities, {
                    expect: this._loop.expecting ? ValueCategory[this._loop.expecting] : undefined,
                    choices: this._loop.choices,
                    store: this._prefs.get('sabrina-store-log') as string || 'no'
                });
                const value = new Ast.LocationValue(new Ast.UnresolvedLocation(command.utterance));
                const parsed = new Ast.ControlCommand(null, new Ast.AnswerControlIntent(null, value));
                return {
                    type: CommandAnalysisType.CONFIDENT_IN_DOMAIN_FOLLOWUP,
                    utterance: command.utterance,
                    user_target: parsed.prettyprint(),
                    answer: value,
                    parsed: parsed,
                };
            }

            // we still ship it to the parser so it gets recorded
            const nluResult = await this._nlu.sendUtterance(command.utterance, contextCode, contextEntities, {
                expect: this._loop.expecting ? ValueCategory[this._loop.expecting] : undefined,
                choices: this._loop.choices,
                store: this._prefs.get('sabrina-store-log') as string || 'no',
                skip_typechecking: true
            });

            // parse all code sequences into an Intent
            // this will correctly filter out anything that does not parse
            const candidates = await Promise.all(nluResult.candidates.map(async (candidate, beamposition) => {
                let parsed;
                try {
                    parsed = await ThingTalkUtils.parsePrediction(candidate.code, nluResult.entities, {
                        timezone: this._engine.platform.timezone,
                        thingpediaClient: this._engine.thingpedia,
                        schemaRetriever: this._engine.schemas,
                        loadMetadata: true,
                    }, true);
                } catch(e : any) {
                    // Likely, a type error in the ThingTalk code; not a big deal, but we still log it
                    console.log(`Failed to parse beam ${beamposition}: ${e.message}`);
                    parsed = new Ast.ControlCommand(null, new Ast.SpecialControlIntent(null, 'failed'));
                }
                return { parsed, score: candidate.score };
            }));
            // ensure that we always have at least one candidate by pushing $failed at the end
            candidates.push({ parsed: new Ast.ControlCommand(null, new Ast.SpecialControlIntent(null, 'failed')), score: 0 });

            // ignore all candidates with score==Infinity that we failed to parse
            // (these are exact matches that correspond to skills not available for
            // this user)
            let i = 0;
            let choice = candidates[i];
            let type = this._getSpecialThingTalkType(choice.parsed);
            while (i < candidates.length-1 && type === CommandAnalysisType.OUT_OF_DOMAIN_COMMAND && choice.score === 'Infinity') {
                i++;
                choice = candidates[i];
                type = this._getSpecialThingTalkType(choice.parsed);
            }

            if (type !== CommandAnalysisType.OUT_OF_DOMAIN_COMMAND && !(this._useConfidence && choice.score < CONFIDENCE_CONFIRM_THRESHOLD)) {
                this._loop.debug('Confidently analyzed message (while in raw mode) into ' + choice.parsed.prettyprint());
                this._loop.debug(`this._useConfidence: ${this._useConfidence}; choice.score: ${choice.score}`);
                this._loop.conversation.stats.hit('sabrina-command-good');
                return {
                    type,
                    utterance: command.utterance,
                    user_target: choice.parsed.prettyprint(),
                    answer: this._maybeGetThingTalkAnswer(choice.parsed),
                    parsed: choice.parsed,
                };
            }
        }

        // alright, let's ask parser first then
        const nluResult = await this._nlu.sendUtterance(command.utterance, contextCode, contextEntities, {
            expect: this._loop.expecting ? ValueCategory[this._loop.expecting] : undefined,
            choices: this._loop.choices,
            store: this._prefs.get('sabrina-store-log') as string || 'no',
            skip_typechecking: true
        });

        if (this._useConfidence &&
            (nluResult.intent.command < nluResult.intent.ignore ||
             nluResult.intent.command < nluResult.intent.other)) {
            this._loop.debug('ThingTalk confidence analyzed as out-of-domain command');
            const parsed = new Ast.ControlCommand(null, new Ast.SpecialControlIntent(null, 'ood'));
            return {
                type: CommandAnalysisType.OUT_OF_DOMAIN_COMMAND,
                utterance: command.utterance,
                user_target: parsed.prettyprint(),
                answer: null,
                parsed: parsed,
            };
        }

        // parse all code sequences into an Intent
        // this will correctly filter out anything that does not parse
        const candidates = await Promise.all(nluResult.candidates.map(async (candidate, beamposition) => {
            let parsed;
            try {
                parsed = await ThingTalkUtils.parsePrediction(candidate.code, nluResult.entities, {
                    timezone: this._engine.platform.timezone,
                    thingpediaClient: this._engine.thingpedia,
                    schemaRetriever: this._engine.schemas,
                    loadMetadata: true,
                }, true);
            } catch(e : any) {
                // Likely, a type error in the ThingTalk code; not a big deal, but we still log it
                console.log(`Failed to parse beam ${beamposition}: ${e.message}`);
                parsed = new Ast.ControlCommand(null, new Ast.SpecialControlIntent(null, 'failed'));
            }
            return { parsed, score: candidate.score };
        }));
        // ensure that we always have at least one candidate by pushing $failed at the end
        candidates.push({ parsed: new Ast.ControlCommand(null, new Ast.SpecialControlIntent(null, 'failed')), score: 0 });

        // ignore all candidates with score==Infinity that we failed to parse
        // (these are exact matches that correspond to skills not available for
        // this user)
        let i = 0;
        let choice = candidates[i];
        let type = this._getSpecialThingTalkType(choice.parsed);
        while (i < candidates.length-1 && type === CommandAnalysisType.OUT_OF_DOMAIN_COMMAND && choice.score === 'Infinity') {
            i++;
            choice = candidates[i];
            type = this._getSpecialThingTalkType(choice.parsed);
        }

        if (type === CommandAnalysisType.OUT_OF_DOMAIN_COMMAND) {
            type = CommandAnalysisType.OUT_OF_DOMAIN_COMMAND;
            this._loop.debug('Failed to analyze message as ThingTalk');
            if (nluResult.candidates.length === 0)
                this._loop.debug('No candidates produced');
            else
                this._loop.debug(`Top candidate was ${nluResult.candidates[0].code.join(' ')}`);
            this._loop.conversation.stats.hit('sabrina-failure');
        } else if (this._useConfidence && choice.score < CONFIDENCE_CONFIRM_THRESHOLD) {
            type = CommandAnalysisType.NONCONFIDENT_IN_DOMAIN_COMMAND;
            this._loop.debug('Dubiously analyzed message into ' + choice.parsed.prettyprint());
            this._loop.conversation.stats.hit('sabrina-command-maybe');
        } else {
            this._loop.debug('Confidently analyzed message into ' + choice.parsed.prettyprint());
            this._loop.conversation.stats.hit('sabrina-command-good');
        }

        // everything else is an in-domain command
        return {
            type,
            utterance: command.utterance,
            user_target: choice.parsed.prettyprint(),
            answer: this._maybeGetThingTalkAnswer(choice.parsed),
            parsed: choice.parsed,
        };
    }

    private ifExecutable() : boolean {
        if (!this._dialogueState) {
            this._loop.debug("ThingTalk dialogue state ifExecutable returning false because there is no dialogue state");
            return false;
        }
        
        for (let i = this._dialogueState!.history.length - 1; i >= 0 ; i--) {
            if (this._dialogueState.history[i].confirm === 'accepted') {
                this._loop.debug(`ThingTalk dialogue state ifExecutable returning true due to item ${this._dialogueState.history[i].prettyprint()}`);
                return true;
            }
        }

        this._loop.debug("ThingTalk dialogue state ifExecutable returning false after evaluation of dialogue state");
        return false;
    }

    async getReply(analyzed : ThingTalkCommandAnalysisType) : Promise<ReplyResult> {
        // if user utterance is $yes and there is no proposed items on the stack
        // because if there was a proposed item, it means that this could be right
        // after a initiateQuery or initiateAction, and we'd like the semantic parser deal with it
        // NOTE: this._loop.expecting retrieves the information from the dialogue loop
        //       which was set in last turn
        if (analyzed.parsed instanceof Ast.ControlCommand &&
            analyzed.parsed.intent instanceof Ast.SpecialControlIntent &&
            analyzed.parsed.intent.type === 'yes' &&
            this._loop.expecting !== ValueCategory.YesNo) {

            // scan the dialogue state to understand whether there is anything that can be executed
            // if so, move the accepted item to the front and execute it
            // if not, hand back to dialogue looop
            if (this.ifExecutable()) {
                // if the newest one is now completed, and there is
                // more accepted ones further in the back, move those to the front
                // NOTE: we do not move proposed ones
                const newHistoryList = [];
                const newHistoryListTop = []; // this stores all the accepted ones
                const latestItem = this._dialogueState!.history[this._dialogueState!.history.length - 1];
                if (latestItem.confirm === 'confirmed') {
                    for (let i = 0; i < this._dialogueState!.history.length; i ++) {
                        if (this._dialogueState!.history[i].confirm === 'accepted')
                            newHistoryListTop.push(this._dialogueState!.history[i]);
                        else
                            newHistoryList.push(this._dialogueState!.history[i]);
                    }
                    this._dialogueState!.history = newHistoryList.concat(newHistoryListTop);

                    // retrieved from that dialogue act
                    // const newDialogueAct = this._dialogueState!.history[this._dialogueState!.history.length - 1].dialogueAct;
                    // assert(newDialogueAct);
                    // this._dialogueState!.dialogueAct = newDialogueAct;
                    this._dialogueState!.dialogueAct = "execute";
                } else {
                    console.log("WARNING: user says okay, decided that there is still accepted ones on the dialogue state. Yet, the last item is confirmed");
                }
                        
                return this._executeCurrentState();
            } else {
                console.log("ThingTalk dialogue handler getReply: triggered special $yes procedure, set user is Done on the dialogue state");
                this._dialogueState!.userIsDone = true;
                return {
                    messages: [],
                    context: this._dialogueState ? this._dialogueState.prettyprint() : 'null',
                    agent_target: '$dialogue @org.thingpedia.dialogue.transaction.special_yes',
                    expecting: null,
                };
            }
        }

        switch (analyzed.type) {
        case CommandAnalysisType.NONCONFIDENT_IN_DOMAIN_FOLLOWUP:
        case CommandAnalysisType.NONCONFIDENT_IN_DOMAIN_COMMAND: {
            // TODO move this to the state machine, not here
            const question = await this._makeClarificationQuestion(analyzed.parsed!);
            assert(question, `Failed to compute a description of the current command`);
            const yesNo = await this._loop.ask(ValueCategory.YesNo, question);
            assert(yesNo instanceof Ast.BooleanValue);
            if (!yesNo.value) {
                return {
                    messages: [this._("Sorry I couldn't help on that.")],
                    context: this._dialogueState ? this._dialogueState.prettyprint() : 'null',
                    agent_target: '$dialogue @org.thingpedia.dialogue.transaction.sys_clarify;',
                    expecting: null,
                };
            }

            // fallthrough to the confident case
        }

        case CommandAnalysisType.CONFIDENT_IN_DOMAIN_FOLLOWUP:
        case CommandAnalysisType.CONFIDENT_IN_DOMAIN_COMMAND:
        default: {
            return this._handleNormalDialogueCommand(analyzed.parsed as Ast.DialogueState);
        }
        }
    }

    private async _handleNormalDialogueCommand(prediction : Ast.DialogueState) : Promise<ReplyResult> {
        this._dialogueState = ThingTalkUtils.computeNewState(this._dialogueState, prediction, 'user');
        this._checkPolicy(this._dialogueState.policy);

        return this._executeCurrentState();
    }

    async getFollowUp() : Promise<ReplyResult|null> {
        if (this._dialogueState === null)
            return null;
        const followUp : Ast.DialogueState|null = await this._policy.getFollowUp(this._dialogueState);
        if (followUp === null) {
            if (this._loop.expecting === null && TERMINAL_STATES.includes(this._dialogueState.dialogueAct))
                throw new CancellationError();
            return null;
        }

        console.log('followUp', followUp.prettyprint());
        this._dialogueState = followUp;
        return this._executeCurrentState();
    }

    private async _makeClarificationQuestion(program : Ast.Input) {
        const allocator = new Syntax.SequentialEntityAllocator({}, { timezone: this._engine.platform.timezone });
        const describer = new ThingTalkUtils.Describer(this._engine.platform.locale,
            this._engine.platform.timezone,
            allocator);
        // retrieve the relevant primitive templates
        const kinds = new Set<string>();
        for (const [, prim] of program.iteratePrimitives(false))
            kinds.add(prim.selector.kind);
        for (const kind of kinds)
            describer.setDataset(kind, await this._engine.schemas.getExamplesByKind(kind));

        let description = describer.describe(program);
        if (description === null)
            return null;

        const question = Replaceable.get(this._("Did you mean ${command}?"), this._langPack, ['command']);
        description = question.replace({ constraints: {}, replacements: [{ text: description, value: description }] });
        if (description === null)
            return null;

        let utterance = description.chooseBest();
        utterance = this._langPack.postprocessSynthetic(utterance, null, this._rng, 'agent');
        return this._langPack.postprocessNLG(utterance, allocator.entities, this._agent);
    }

    private async _executeCurrentState() {
        this.icon = getProgramIcon(this._dialogueState!);

        //this.debug(`Before execution:`);
        //this.debug(this._dialogueState.prettyprint());

        const { newDialogueState, newExecutorState, newPrograms, newResults } = await this._agent.execute(this._dialogueState!, this._executorState);
        this._dialogueState = newDialogueState;
        this._executorState = newExecutorState;
        this._loop.debug(`Execution state:`);
        this._loop.debug(this._dialogueState!.prettyprint());

        for (const newProgram of newPrograms)
            await this._loop.conversation.sendNewProgram(newProgram);

        return this._doAgentReply(newResults);
    }

    private _useNeuralNLG() : boolean {
        return this._prefs.get('experimental-use-neural-nlg') as boolean;
    }

    private async _doAgentReply(newResults : Array<[string, Record<string, unknown>]>) : Promise<ReplyResult> {
        const oldState = this._dialogueState;

        if (oldState?.dialogueAct === "not_that") {
            const newState : Ast.DialogueState = new Ast.DialogueState(null, oldState.policy, "execute", null, oldState.history, undefined);
            if (oldState.history[oldState.history.length - 1].levenshtein === null) {
                console.log("_doAgentReply: not_that, last-turn does not have delta, set to the statement itself");
                oldState.history[oldState.history.length - 1].levenshtein = new Ast.Levenshtein(null, oldState.history[oldState.history.length - 1].stmt.expression, "$continue");
            }
            
            const delta = oldState.history[oldState.history.length - 1].levenshtein;
            let newStateItem : Ast.DialogueHistoryItem;
            let response : string;
            let agentTarget : string;
            // for now, take an ad-hoc look at the last turn delta and take out the outmost AST node
            if (delta!.expression.first instanceof Ast.ProjectionExpression) {
                newStateItem = new Ast.DialogueHistoryItem(null, new Ast.ExpressionStatement(null, delta!.expression.first.expression), null, "accepted", null, undefined);
                response = "Ok, what would you like to know?";
                agentTarget = "$dialogue @org.thingpedia.dialogue.transaction.sys_learn_more_what";
            } else if (delta!.expression.first instanceof Ast.FilterExpression && delta!.expression.first.filter instanceof Ast.AtomBooleanExpression) {
                newStateItem = new Ast.DialogueHistoryItem(null, new Ast.ExpressionStatement(null, delta!.expression.first.expression), null, "accepted", null, undefined);
                response = `Ok, what ${delta!.expression.first.filter.name} would like?`;
                agentTarget = `$dialogue @org.thingpedia.dialogue.transaction.sys_search_question(${delta!.expression.first.filter.name})`;
            } else {
                throw Error("_doAgentReply: not_that delta expression currently not supported: " + delta!.prettyprint());
            }

            newState.history.push(newStateItem);
            this._dialogueState = newState;

            // TODO: figure out expecting
            const expecting = ValueCategory.Generic;
            return {
                messages: [response],
                context: newState.prettyprint(),
                agent_target: agentTarget,
                expecting: expecting,
            };
        }


        const policyResult = await this._policy.chooseAction(this._dialogueState);
        assert(policyResult, `Failed to compute a reply`);
        this._dialogueState = policyResult.state;
        let utterance = policyResult.utterance;
        const policyPrediction = ThingTalkUtils.computePrediction(oldState, this._dialogueState, 'agent');
        const agentTarget = policyPrediction.prettyprint();

        this._loop.debug(`Agent act:`);
        this._loop.debug(agentTarget);

        if (this._useNeuralNLG()) {
            const [contextCode, contextEntities] = this._prepareContextForPrediction(this._dialogueState, 'agent');

            const [targetAct,] = ThingTalkUtils.serializeNormalized(policyPrediction, contextEntities);
            const result = await this._nlg.generateUtterance(contextCode, contextEntities, targetAct);
            utterance = result[0].answer;
        }
        utterance = this._langPack.postprocessNLG(utterance, policyResult.entities, this._agent);

        this.icon = getProgramIcon(this._dialogueState!);

        const before : Array<string|Tp.FormatObjects.FormattedObject> = [];
        const messages : Array<string|Tp.FormatObjects.FormattedObject> = [utterance];

        let result_type : string|null = "";
        const result_values : Array<Record<string, unknown>> = [];
        for (const [outputType, outputValue] of newResults.slice(0, policyResult.numResults)) {
            if (result_type === "")
                result_type = outputType;
            result_values.push(outputValue);
            const formatted = await this._cardFormatter.formatForType(outputType, outputValue);

            for (const msg of formatted) {
                if (msg.type === 'sound' && (msg as any).before)
                    before.push(msg);
                else
                    messages.push(msg);
            }
        }

        let expecting : ValueCategory|null;
        if (policyResult.end) {
            expecting = null;
        } else if (policyResult.expect instanceof Type.Enum) {
            for (const entry of policyResult.expect.entries!) {
                const button = new Button({
                    type: 'button',
                    title: clean(entry),
                    json: JSON.stringify({ code: ['$answer', '(', 'enum', entry, ')', ';'], entities: {} })
                });
                messages.push(button);
            }
            expecting = ValueCategory.Generic;
        } else if (policyResult.expect) {
            expecting = ValueCategory.fromType(policyResult.expect);
        } else {
            expecting = ValueCategory.Generic;
        }
        if (expecting === ValueCategory.RawString && !policyResult.raw)
            expecting = ValueCategory.Generic;

        return {
            messages: before.concat(messages),
            context: oldState ? oldState!.prettyprint() : '',
            agent_target: agentTarget,
            expecting,
            result_type: result_type,
            result_values: result_values
        };
    }

    private async _showWelcome() {
        this._dialogueState = await this._policy.getInitialState();
        if (this._dialogueState === null)
            return this._doAgentReply([]);
        else
            return this._executeCurrentState();
    }

    async initialize(initialState : string | undefined, showWelcome : boolean) : Promise<ReplyResult|null> {
        await this._policy.initialize();

        if (initialState !== undefined) {
            if (initialState === 'null') {
                this._dialogueState = null;
                return null;
            } else {
                try {
                    const parsed = await ThingTalkUtils.parse(initialState, {
                        locale: this._engine.platform.locale,
                        timezone: this._engine.platform.timezone,
                        schemaRetriever: this._engine.schemas,
                        thingpediaClient: this._engine.thingpedia
                    });
                    assert(parsed instanceof Ast.DialogueState);
                    this._dialogueState = parsed;

                    if (!this._dialogueState.dialogueAct.startsWith('sys_')) {
                        // execute the current dialogue state
                        // this will attempt to run all the programs that failed in the
                        // previous conversation (most likely because they were executed
                        // in the anonymous context)
                        // note: we need "return await" here or try/catch won't work
                        return await this._executeCurrentState();
                    } else {
                        this.icon = getProgramIcon(this._dialogueState);
                        return null;
                    }
                } catch(e : any) {
                    if (e.code === 'ECANCELLED')
                        return null;
                    console.error(`Failed to restore conversation state: ${e.message}`);
                    this._dialogueState = null;
                    return null;
                }
            }
        } else if (showWelcome) {
            try {
                // if we want to show the welcome message, we run the policy on the `null` state, which will return the sys_greet intent
                // note: we need "return await" here or try/catch won't work
                return await this._showWelcome();
            } catch(e : any) {
                if (e.code === 'ECANCELLED')
                    return null;
                console.error(`Failed to show welcome message: ${e.message}`);
                this._dialogueState = null;
                return null;
            }
        } else {
            return null;
        }
    }

    async showNotification(app : AppExecutor,
                           outputType : string,
                           outputValue : Record<string, unknown>) {
        assert(app.program.statements.length === 1);
        const stmt = app.program.statements[0];
        assert(stmt instanceof ThingTalk.Ast.ExpressionStatement);
        assert(stmt.expression.schema);

        const mappedResult = await this._agent.executor.mapResult(stmt.expression.schema, outputValue);
        this._dialogueState = await this._policy.getNotificationState(app.name, app.program, mappedResult);
        return this._doAgentReply([[outputType, outputValue]]);
    }

    async showAsyncError(app : AppExecutor,
                         error : Error) {
        console.log('Error from ' + app.uniqueId, error);

        const mappedError = await this._agent.executor.mapError(error);
        this._dialogueState = await this._policy.getAsyncErrorState(app.name, app.program, mappedError);
        return this._doAgentReply([]);
    }
}

/**
 * Given an incoming delta expression and the old dialogue state, compute the new dialogue state.
 * This function modifies @param analysis in-place, which will be the new dialogueHistoryItem
 * corresponding to this user target.
 * 
 * The algorithm works in the following way:
 * When a new request comes in as a delta, take a look at all items on the stack.
 * Use the top related item - regardless of its status - to do apply.
 * Then, put the applied result on the top. 
 * 
 * The reason behind is that the semantic parser should have already picked up the
 * correct item in generating delta
 * 
 * @param dialogueState old dialogue state
 * @param analysis dialogue state returned by semantic parser
 */

export function handleIncomingDelta(dialogueState : Ast.DialogueState | null, analysis : Ast.DialogueState) {
    if (!dialogueState)
        return;
    
    for (const item of analysis.history) {
        if (!item.levenshtein)
            continue;
        
        const deltaInv = Ast.getAllInvocationExpression(item.levenshtein);

        // if we can not find an overlapping item, directly use delta as the new expression
        // if an overlapping item is found, `applied` will be updated in the loop
        let applied = new Ast.ExpressionStatement(null, item.levenshtein.expression);

        for (let i = dialogueState.history.length - 1; i >= 0; i --) {
            const currInv = Ast.getAllInvocationExpression(dialogueState.history[i].stmt.expression.last);
            if (Ast.ifOverlap(deltaInv, currInv)) {
                const lastTurn = dialogueState.history[i].stmt;
                applied = Ast.applyLevenshteinExpressionStatement(lastTurn, item.levenshtein, dialogueState);
                break;
            }
        }

        item.stmt = applied;
        if (!item.stmt.expression.schema)
            item.stmt.expression.schema = item.stmt.expression.last.schema;

            // console.log(`Delta conversion finished, computed statement: ${applied.prettyprint()}`);
    }
}<|MERGE_RESOLUTION|>--- conflicted
+++ resolved
@@ -243,7 +243,6 @@
             analysis.parsed.intent instanceof Ast.SpecialControlIntent &&
             analysis.parsed.intent.type === 'yes' &&
             this._loop.expecting !== ValueCategory.YesNo) {
-<<<<<<< HEAD
             return {
                 type: CommandAnalysisType.CONFIDENT_IN_DOMAIN_COMMAND,
                 utterance: analysis.utterance,
@@ -259,15 +258,7 @@
             const table = Ast.getAllInvocationExpression(lastItem)[0] as Ast.InvocationExpression;
             const expression = lastItem.clone();
             expression.expression.expressions[0] = table;
-            for (const item of Ast.getAllAtomBooleanExpressions(lastItem)) {
-                if (item.name === 'floor') {
-                    expression.expression.expressions[0] = new Ast.FilterExpression(null, table, item, expression.expression.expressions[0].schema);
-                    break;
-                }
-            }
             this._dialogueState!.history = [new Ast.DialogueHistoryItem(null, expression, null, 'confirmed', new Ast.Levenshtein(null, expression.expression, '$continue'))];
-=======
->>>>>>> 2bbb6ec7
             return {
                 type: CommandAnalysisType.CONFIDENT_IN_DOMAIN_COMMAND,
                 utterance: analysis.utterance,
