--- conflicted
+++ resolved
@@ -27,7 +27,8 @@
     content : string | GeniescriptAnalysisResult | Tp.DialogueHandler.CommandAnalysisResult | ReplyResult;
 }
 
-<<<<<<< HEAD
+
+
 class GeniescriptException extends Error {
     public layer : number;
 
@@ -39,9 +40,6 @@
 
 // TODO: implement FAILED
 export enum DLGResultStatus {
-=======
-export enum DlgStatus {
->>>>>>> 9f0d427e
     SUCCESS,
     INTRRUPTED,
     QUERY_FAIL
