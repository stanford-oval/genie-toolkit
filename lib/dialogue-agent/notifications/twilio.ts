--- conflicted
+++ resolved
@@ -22,11 +22,7 @@
 import * as twilio from 'twilio';
 
 import type Engine from '../../engine';
-<<<<<<< HEAD
-import { FormattedObject } from './formatter';
 import * as I18n from '../../i18n';
-=======
->>>>>>> b0284b8b
 
 interface TwilioConfig {
     accountSid : string;
