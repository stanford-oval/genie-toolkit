// -*- mode: typescript; indent-tabs-mode: nil; js-basic-offset: 4 -*-
//
// This file is part of Genie
//
// Copyright 2018-2020 The Board of Trustees of the Leland Stanford Junior University
//
// Licensed under the Apache License, Version 2.0 (the "License");
// you may not use this file except in compliance with the License.
// You may obtain a copy of the License at
//
//    http://www.apache.org/licenses/LICENSE-2.0
//
// Unless required by applicable law or agreed to in writing, software
// distributed under the License is distributed on an "AS IS" BASIS,
// WITHOUT WARRANTIES OR CONDITIONS OF ANY KIND, either express or implied.
// See the License for the specific language governing permissions and
// limitations under the License.
//
// Author: Giovanni Campagna <gcampagn@cs.stanford.edu>

import * as Tp from 'thingpedia';
import * as nodemailer from 'nodemailer';
import interpolate from 'string-interp';

import type Engine from '../../engine';
<<<<<<< HEAD
import { FormattedObject } from './formatter';
import * as I18n from '../../i18n';
=======
>>>>>>> b0284b8b

interface EmailConfig {
    service : string;
    from : string;
    auth : {
        user : string;
        pass : string;
    };
    unsubscribeURL : string;
}

function htmlEscape(x : string|undefined) {
    if (!x)
        return '';
    return x.replace(/'"&<>/g, (char : string) => {
        switch (char) {
        case "'":
            return '&apos';
        case '"':
            return '&quot;';
        case '&':
            return '&amp;';
        case '<':
            return '&lt;';
        case '>':
            return '&gt;';
        default:
            return char;
        }
    });
}

export default class EmailNotificationBackend implements Tp.Capabilities.NotificationBackend {
    private _platform : Tp.BasePlatform;
    private _client : nodemailer.Transporter;
    private _from : string;
    private _unsubURL : string;
    name = 'E-mail';
    uniqueId = 'email';

    constructor(engine : Engine, config : EmailConfig) {
        this._platform = engine.platform;
        this._client = nodemailer.createTransport(config);
        this._from = config.from;
        this._unsubURL = config.unsubscribeURL;
    }

    get requiredSettings() {
        return { to: '$context.self.email_address' };
    }

    async notify(data : {
        appId : string;
        icon : string|null;
        raw : Record<string, unknown>;
        type : string;
        formatted : Tp.FormatObjects.FormattedObject[]
    }, config ?: Record<string, string>) {
        let to;
        if (config) {
            to = config.to;
        } else {
            const profile = this._platform.getProfile();
            if (!profile.email || !profile.email_verified)
                return;
            to = profile.email;
        }

        const unsubscribeURL = interpolate(this._unsubURL, {
            email: new Buffer(to).toString('base64')
        }, {
            locale: this._platform.locale,
            timezone: this._platform.timezone
        })!;

        const langPack = I18n.get(this._platform.locale);

        let text = data.formatted.map((x) => x.toLocaleString(this._platform.locale)).join('\n');
        text += `\n----\n`;
        text += langPack._("You are receiving this email because you subscribed to notifications from Genie. To stop, open the following link: %s")
            .replace('%s', unsubscribeURL);

        let html = data.formatted.map((x) => {
            if (x.type === 'text')
                return `<p>${htmlEscape(x.text)}</p>`;
            if (x.type === 'picture')
                return `<img style="display:block;max-width:80%;max-height:400px;" src="${htmlEscape(x.url)}" alt="${htmlEscape(x.alt)}" />`;
            if (x.type === 'rdl') {
                return `<h4><a href="${htmlEscape(x.webCallback)}">${htmlEscape(x.displayTitle)}</a></h4>`
                    + (x.displayText ? `<p>${htmlEscape(x.displayText)}</p>` : '');
            }
            return `<p>${htmlEscape(x.toLocaleString(this._platform.locale))}</p>`;
        }).join('\n');
        html += `\n<hr/>\n<p>`;

        html += langPack._("You are receiving this email because you subscribed to notifications from Genie. To stop, you can <a href=\"%s\">unsubscribe</a>.")
            .replace('%s', htmlEscape(unsubscribeURL));

        html += "</p>";

        await this._client.sendMail({
            to, from: this._from,
            subject: langPack._("Notification from Genie"),
            text, html
        });
    }

    async notifyError(data : {
        appId : string;
        icon : string|null;
        error : Error
    }) {
        // do nothing, and swallow the error...
    }
}<|MERGE_RESOLUTION|>--- conflicted
+++ resolved
@@ -23,11 +23,7 @@
 import interpolate from 'string-interp';
 
 import type Engine from '../../engine';
-<<<<<<< HEAD
-import { FormattedObject } from './formatter';
 import * as I18n from '../../i18n';
-=======
->>>>>>> b0284b8b
 
 interface EmailConfig {
     service : string;
