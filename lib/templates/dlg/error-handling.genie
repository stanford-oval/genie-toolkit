// -*- mode: js; indent-tabs-mode: nil; js-basic-offset: 4 -*-
//
// This file is part of Genie
//
// Copyright 2022 The Board of Trustees of the Leland Stanford Junior University
//
// Licensed under the Apache License, Version 2.0 (the "License");
// you may not use this file except in compliance with the License.
// You may obtain a copy of the License at
//
//    http://www.apache.org/licenses/LICENSE-2.0
//
// Unless required by applicable law or agreed to in writing, software
// distributed under the License is distributed on an "AS IS" BASIS,
// WITHOUT WARRANTIES OR CONDITIONS OF ANY KIND, either express or implied.
// See the License for the specific language governing permissions and
// limitations under the License.
//
// Author: Nathan Marks <nsmarks@stanford.edu>

import { Ast, } from 'thingtalk';

import * as C from '../ast_manip';
// import * as D from '../dialogue_acts';
// import * as S from '../state_manip';
import ThingpediaLoader from '../load-thingpedia';

opt_the : string = {
    ('the' | '') => '';
}

// "Not that filter value but this filter value" errors
// e.g. "Not Chinese food, Japanese food."
this_not_that_error_phrase : C.FilterSlot[] = {
    ( 'i' ( 'do not want' | 'did not want' | 'did not ask for' | 'am not looking for' | 'was not looking for' ) rejection:with_filter (',' | '.') 'i' ( 'want' | 'asked for' | 'am looking for' | 'was looking for') selection:with_filter ('instead' | '') '.'
    | 'i' ('want' | 'asked for' | 'am looking for' | 'was looking for') selection:with_filter (',' | '') ('not' | 'instead of') rejection:with_filter '.'
    | selection:with_filter 'is what i' ('asked for' | 'asked about' | 'want' | 'am looking for' | 'was looking for') (',' | '') ('not' | 'instead of') rejection:with_filter '.'
    | 'not' rejection:with_filter ',' selection:with_filter '.'
    | selection:with_filter (',' | '') ('not' | 'instead of') rejection:with_filter
    ) => {
        return [rejection, selection];
    };
}

// "Not that filter value" errors
// e.g. "I did not ask for Chinese food."
not_that_error_phrase : C.FilterSlot = {
    ( 'i' ( 'do not want' | 'did not want' | 'did not ask for' | 'am not looking for' | 'was not looking for') rejection:with_filter '.'
    | rejection:with_filter 'is not what i' ('want' | 'asked for' | 'asked about' | 'am looking for') '.'
    ) => {
        return rejection;
    };
}

// "I didn't talk about that attribute/field" errors
// e.g. "I did not say anything about the location."
didnt_ask_about_error_phrase : C.ParamSlot = {
    ( 'i did not' ('mention' | 'mention anything about' | 'say anything about' | 'ask about' | 'talk about') opt_the attribute:out_param_Any '.'
    | 'i do not care about' opt_the attribute:out_param_Any '.'
    | opt_the attribute:out_param_Any 'is not what I' ('said' | 'care about' | 'mentioned') '.'
    | opt_the attribute:out_param_Any ('can be anything' | 'can be whatever' | 'does not matter' | 'does not matter to me' | 'is not important' | 'is not important to me') '.'
    ) => {
        return attribute;
    };
}

// "Not that projection" errors
// e.g. "I did not ask about the address."
not_that_projection_error_phrase : C.ParamSlot = {
    ( 'i' ( 'do not want' | 'did not want' | 'did not ask for' | 'am not looking for' | 'was not looking for') opt_the rejection:out_param_Any '.'
    | opt_the rejection:out_param_Any 'is not what i' ('want' | 'asked for' | 'asked about' | 'am looking for') '.'
    | 'i did not' ('mention' | 'mention anything about' | 'say anything about' | 'ask about' | 'talk about') opt_the rejection:out_param_Any '.'
    | 'i do not care about' opt_the rejection:out_param_Any '.'
    | opt_the rejection:out_param_Any 'is not what I' ('said' | 'care about' | 'mentioned') '.'
    | opt_the rejection:out_param_Any ('does not matter' | 'does not matter to me' | 'is not important' | 'is not important to me') '.'
    ) => {
        return rejection;
    };
}

not_that_proj_exp_error_phrase : Ast.Expression = {
    'i do not want' rejection:projection_Any => rejection;
}

// "This not that projection" errors
// e.g. "I did not ask about the address. I want the phone number."
// this_not_that_projection_error_phrase : C.ParamSlot[] = {
//     ( 'i' ( 'do not want' | 'did not want' | 'did not ask for' | 'am not looking for' | 'was not looking for' | 'did not ask for') opt_the rejection:out_param_Any (',' | '.') 'i' ( 'want' | 'asked for' | 'am looking for' | 'was looking for') opt_the selection:out_param_Any ('instead' | '') '.'
//     | 'i' ('want' | 'asked for' | 'am looking for' | 'was looking for') selection:out_param_Any (',' | '') ('not' | 'instead of') rejection:out_param_Any '.'
//     | opt_the selection:out_param_Any 'is what i' ('asked for' | 'asked about' | 'want' | 'am looking for' | 'was looking for') (',' | '') ('not' | 'instead of') opt_the rejection:out_param_Any '.'
//     | 'not' opt_the rejection:out_param_Any ',' opt_the selection:out_param_Any '.'
//     | opt_the selection:out_param_Any (',' | '') ('not' | 'instead of') opt_the rejection:out_param_Any
//     ) => {
//         return [rejection, selection];
//     };
// }

<<<<<<< HEAD
this_not_that_projection_error_phrase : Array<Ast.Expression|null> = {
    ( 'i' ( 'do not want' | 'did not want' | 'did not ask for' | 'am not looking for' | 'was not looking for' | 'did not ask for') rejection:projection_Any (',' | '.') 'i' ( 'want' | 'asked for' | 'am looking for' | 'was looking for') selection:projection_Any ('instead' | '') '.'
    | 'i' ('want' | 'asked for' | 'am looking for' | 'was looking for') selection:projection_Any (',' | '') ('not' | 'instead of') rejection:projection_Any '.'
    | selection:projection_Any 'is what i' ('asked for' | 'asked about' | 'want' | 'am looking for' | 'was looking for') (',' | '') ('not' | 'instead of') rejection:projection_Any '.'
    | 'not' rejection:projection_Any ',' selection:projection_Any '.'
    | selection:projection_Any (',' | '') ('not' | 'instead of') rejection:projection_Any
    ) => {
        return [C.sayProjection($loader, rejection), C.sayProjection($loader, selection)];
    };
=======
this_not_that_projection_error_phrase : C.ParamSlot[] = {
    'i' ( 'do not want' | 'did not want' | 'did not ask for' | 'am not looking for' | 'was not looking for' | 'did not ask for') opt_the rejection:out_param_Any (',' | '.') 'i' ( 'want' | 'asked for' | 'am looking for' | 'was looking for') opt_the selection:out_param_Any ('instead' | '') '.'
        => {
            return [rejection, selection];
        };
>>>>>>> 48e89711
}<|MERGE_RESOLUTION|>--- conflicted
+++ resolved
@@ -79,37 +79,19 @@
 }
 
 not_that_proj_exp_error_phrase : Ast.Expression = {
-    'i do not want' rejection:projection_Any => rejection;
+    'i do not want' rejection:out_param_Any => rejection;
 }
 
 // "This not that projection" errors
 // e.g. "I did not ask about the address. I want the phone number."
-// this_not_that_projection_error_phrase : C.ParamSlot[] = {
-//     ( 'i' ( 'do not want' | 'did not want' | 'did not ask for' | 'am not looking for' | 'was not looking for' | 'did not ask for') opt_the rejection:out_param_Any (',' | '.') 'i' ( 'want' | 'asked for' | 'am looking for' | 'was looking for') opt_the selection:out_param_Any ('instead' | '') '.'
-//     | 'i' ('want' | 'asked for' | 'am looking for' | 'was looking for') selection:out_param_Any (',' | '') ('not' | 'instead of') rejection:out_param_Any '.'
-//     | opt_the selection:out_param_Any 'is what i' ('asked for' | 'asked about' | 'want' | 'am looking for' | 'was looking for') (',' | '') ('not' | 'instead of') opt_the rejection:out_param_Any '.'
-//     | 'not' opt_the rejection:out_param_Any ',' opt_the selection:out_param_Any '.'
-//     | opt_the selection:out_param_Any (',' | '') ('not' | 'instead of') opt_the rejection:out_param_Any
-//     ) => {
-//         return [rejection, selection];
-//     };
-// }
-
-<<<<<<< HEAD
-this_not_that_projection_error_phrase : Array<Ast.Expression|null> = {
-    ( 'i' ( 'do not want' | 'did not want' | 'did not ask for' | 'am not looking for' | 'was not looking for' | 'did not ask for') rejection:projection_Any (',' | '.') 'i' ( 'want' | 'asked for' | 'am looking for' | 'was looking for') selection:projection_Any ('instead' | '') '.'
-    | 'i' ('want' | 'asked for' | 'am looking for' | 'was looking for') selection:projection_Any (',' | '') ('not' | 'instead of') rejection:projection_Any '.'
-    | selection:projection_Any 'is what i' ('asked for' | 'asked about' | 'want' | 'am looking for' | 'was looking for') (',' | '') ('not' | 'instead of') rejection:projection_Any '.'
-    | 'not' rejection:projection_Any ',' selection:projection_Any '.'
-    | selection:projection_Any (',' | '') ('not' | 'instead of') rejection:projection_Any
-    ) => {
-        return [C.sayProjection($loader, rejection), C.sayProjection($loader, selection)];
-    };
-=======
 this_not_that_projection_error_phrase : C.ParamSlot[] = {
-    'i' ( 'do not want' | 'did not want' | 'did not ask for' | 'am not looking for' | 'was not looking for' | 'did not ask for') opt_the rejection:out_param_Any (',' | '.') 'i' ( 'want' | 'asked for' | 'am looking for' | 'was looking for') opt_the selection:out_param_Any ('instead' | '') '.'
+    ('i' ( 'do not want' | 'did not want' | 'did not ask for' | 'am not looking for' | 'was not looking for' | 'did not ask for') opt_the rejection:out_param_Any (',' | '.') 'i' ( 'want' | 'asked for' | 'am looking for' | 'was looking for') opt_the selection:out_param_Any ('instead' | '') '.'
+    | 'i' ('want' | 'asked for' | 'am looking for' | 'was looking for') selection:out_param_Any (',' | '') ('not' | 'instead of') rejection:out_param_Any '.'
+    | selection:out_param_Any 'is what i' ('asked for' | 'asked about' | 'want' | 'am looking for' | 'was looking for') (',' | '') ('not' | 'instead of') rejection:out_param_Any '.'
+    | 'not' rejection:out_param_Any ',' selection:out_param_Any '.'
+    | selection:out_param_Any (',' | '') ('not' | 'instead of') rejection:out_param_Any
+    )
         => {
             return [rejection, selection];
         };
->>>>>>> 48e89711
 }