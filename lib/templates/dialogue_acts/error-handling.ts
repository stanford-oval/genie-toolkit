--- conflicted
+++ resolved
@@ -194,6 +194,47 @@
     return res;
 }
 
+// export function handleNotThatProjError(ctx : ContextInfo, rejection : ParamSlot) : DialogueState | null {
+//     // console.log("Entering handleNotThatProjError");
+
+//     // check if this has Levenshtein history, only proceed if it does
+//     if (!ctx.current)
+//         return null;
+//     if (!ctx.current.levenshtein)
+//         return null;
+
+//     const lastLevenshtein = ctx.current.levenshtein;
+
+//     // for now, we only proceed if:
+//     // 1. last levenshtein contains only only element (a chain with only one element)
+//     if (lastLevenshtein.expression.expressions.length !== 1)
+//         return null;
+
+//     // const expr = lastLevenshtein.expression.expressions[0];
+
+//     // 2. the last levenshtein is a projection with a rejection mentioned in it
+//     // if (!(expr instanceof ProjectionExpression && !expr.args.includes(rejection.name)))
+//     //     return null;
+
+//     // TODO: what to do with state?
+
+//     // setting delta as the new replacement
+//     const delta = lastLevenshtein.clone();
+//     cont newExpression = new Expression
+//     const newProjection = new ProjectionExpression(null, /*expression*/, ['undefined_proj'])
+//     // expr.args = ['undefined'];
+
+//     // getting applied result
+//     const appliedResult = applyLevenshteinExpressionStatement(ctx.current!.stmt, delta);
+
+//     const res = addNewItem(ctx, "not_that", null, "accepted", new DialogueHistoryItem(null, appliedResult, null, "accepted", delta));
+
+//     console.log("handleNotThatProjError Success");
+
+//     return res;
+// }
+
+// function to try out doing projections with an expression nonterminal
 /*
 export function handleNotThatProjError(ctx : ContextInfo, rejection : Expression|null) : DialogueState | null {
     // check if this has Levenshtein history, only proceed if it does
@@ -237,11 +278,6 @@
 }
 */
 
-<<<<<<< HEAD
-=======
-
-
->>>>>>> e32e544f
 export function handleProjectionChange(ctx : ContextInfo, rejection_replacement : Array<Expression|null>) : DialogueState | null {
     // check if this has Levenshtein history, only proceed if it does
     if (!ctx.current)
@@ -270,18 +306,12 @@
 
     const expr = lastLevenshtein.expression.expressions[0];
 
-<<<<<<< HEAD
-    // 2. the last levenshtein is a projection with rejection mentioned in it
-    if (!(expr instanceof ProjectionExpression && !expr.args.includes(rejection.args[0]))) {
-        console.log('Failed step 2');
-=======
     // 2. the last levenshtein is a projection with a rejection mentioned in it
     if (!(expr instanceof ProjectionExpression && !expr.args.includes(rejection.args[0])))
         return null;
 
     // 3. the two projection statements we are adding are not the same
     if (rejection.args[0] === replacement.args[0])
->>>>>>> e32e544f
         return null;
 
     // setting delta as the new replacement
