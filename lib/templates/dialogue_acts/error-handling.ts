--- conflicted
+++ resolved
@@ -18,17 +18,11 @@
 //
 // Authors: Shicheng Liu <shicheng@cs.stanford.edu> and Nathan Marks <nsmarks@stanford.edu>
 
-<<<<<<< HEAD
 // import { Ast } from "thingtalk";
 import assert from "assert";
+import { Ast, } from "thingtalk";
 import { AndBooleanExpression, applyLevenshteinExpressionStatement, AtomBooleanExpression, DialogueHistoryItem, DialogueState, DontCareBooleanExpression, Expression, FilterExpression , FunctionCallExpression, InvocationExpression, NotBooleanExpression, ProjectionExpression } from "thingtalk/dist/ast";
-import { GetInvocationExpression, FilterSlot } from "../ast_manip";
-=======
-import assert from "assert";
-import { Ast, } from "thingtalk";
-import { AndBooleanExpression, applyLevenshteinExpressionStatement, AtomBooleanExpression, DialogueHistoryItem, DialogueState, DontCareBooleanExpression, Expression, FilterExpression , FunctionCallExpression, InvocationExpression, NotBooleanExpression } from "thingtalk/dist/ast";
 import { GetInvocationExpression } from "../ast_manip";
->>>>>>> 336bb33f
 import { ContextInfo, addNewStatement, addNewItem } from "../state_manip";
 import { ParamSlot } from "../utils";
 
@@ -133,7 +127,7 @@
         return null;
     if (!ctx.current.levenshtein)
         return null;
-
+    
     assert(rejectFilter instanceof Ast.FilterExpression);
     
     const lastLevenshtein = ctx.current.levenshtein;
@@ -164,7 +158,7 @@
     // getting applied result
     const appliedResult = applyLevenshteinExpressionStatement(ctx.current!.stmt, delta);
 
-    const res = addNewItem(ctx, "not_that", rejectFilter.ast.name, "accepted", new DialogueHistoryItem(null, appliedResult, null, "accepted", delta));
+    const res = addNewItem(ctx, "not_that", rejectFilter.filter.name, "accepted", new DialogueHistoryItem(null, appliedResult, null, "accepted", delta));
     // console.log(`handleNotThatError: pushing levenshtein ${delta.prettyprint()} and applied result ${appliedResult.prettyprint()} to context`);
     return res;
 }
