// -*- mode: typescript; indent-tabs-mode: nil; js-basic-offset: 4 -*-
//
// This file is part of Genie
//
// Copyright 2022 The Board of Trustees of the Leland Stanford Junior University
//
// Licensed under the Apache License, Version 2.0 (the "License");
// you may not use this file except in compliance with the License.
// You may obtain a copy of the License at
//
//    http://www.apache.org/licenses/LICENSE-2.0
//
// Unless required by applicable law or agreed to in writing, software
// distributed under the License is distributed on an "AS IS" BASIS,
// WITHOUT WARRANTIES OR CONDITIONS OF ANY KIND, either express or implied.
// See the License for the specific language governing permissions and
// limitations under the License.
//
// Authors: Shicheng Liu <shicheng@cs.stanford.edu> and Nathan Marks <nsmarks@stanford.edu>

<<<<<<< HEAD
import assert from "assert";
import { Ast, } from "thingtalk";
import { AndBooleanExpression, applyLevenshteinExpressionStatement, AtomBooleanExpression, DialogueHistoryItem, DialogueState, DontCareBooleanExpression, Expression, FilterExpression , FunctionCallExpression, InvocationExpression, Levenshtein, levenshteinFindSchema, NotBooleanExpression, ProjectionExpression } from "thingtalk/dist/ast";
import { GetInvocationExpression } from "../ast_manip";
=======
// import { Ast } from "thingtalk";
// import assert from "assert";
import { AndBooleanExpression, applyLevenshteinExpressionStatement, AtomBooleanExpression, DialogueHistoryItem, DialogueState, DontCareBooleanExpression, Expression, FilterExpression,  FunctionCallExpression, InvocationExpression, Levenshtein, levenshteinFindSchema, NotBooleanExpression, ProjectionExpression } from "thingtalk/dist/ast";
import { GetInvocationExpression, resolveProjection, FilterSlot } from "../ast_manip";
>>>>>>> 48e89711
import { ContextInfo, addNewStatement, addNewItem } from "../state_manip";
import { isSameFunction, ParamSlot } from "../utils";

export function handleGenericError(ctx : ContextInfo) {
    // NOTE: This is a temporary, naive solution. More coming after Levenshtein apply is done
    // Creates a query with the same table as the last one, but with no fields
    // This will automatically restart the slot filling assuming that the query is correct.
    
    // If the context does not contain any DialogueHistoryItem, return NULL
    // TODO: maybe revise this
    if (!ctx.current)
        return null;

    // last expression, or in case of a chain expression, the first in the chain
    const lastExpression : Expression =  ctx.current!.stmt.expression.expressions[0];

    // the invocation call hidden in this expression
    const invocation : InvocationExpression|FunctionCallExpression = GetInvocationExpression(lastExpression);

    if (!invocation)
        return null;

    // REVIEW: we may not need all these copying. Investigate further later
    const newCtx = ctx.clone();

    if (invocation instanceof InvocationExpression) {
        const invocationCopy = invocation.clone();
        invocationCopy.invocation.in_params = [];
        return addNewStatement(newCtx, 'execute', null, 'accepted', invocationCopy);
    }
    
    if (invocation instanceof FunctionCallExpression) {
        const invocationCopy = invocation.clone();
        invocationCopy.in_params = [];
        return addNewStatement(newCtx, 'execute', null, 'accepted', invocationCopy);
    }
    
    return addNewStatement(newCtx, 'sys_slot_fill', 'query', 'accepted', invocation);
}

export function changeOfMindSimple(ctx : ContextInfo, oldFilter : FilterSlot, newFilter : FilterSlot) : DialogueState | null {
    // check if this has Levenshtein history, only proceed if it does
    if (!ctx.current)
        return null;
    if (!ctx.current.levenshtein)
        return null;

    // if the old and new filter are not of the same name, discard
    // TODO: investigate if this is the best approach
    if (oldFilter.toString() !== newFilter.toString())
        return null;
    
    const lastLevenshtein = ctx.current.levenshtein;

    // for now, we only proceed if:
    // 1. last levenshtein contains only only element (a chain with only one element)
    if (lastLevenshtein.expression.expressions.length !== 1)
        return null;

    const expr = lastLevenshtein.expression.expressions[0];
    // 2. the last levenshtein is a filter with predicate being an AtomBooleanExpression
    if (!(expr instanceof FilterExpression) || !(expr.filter instanceof AtomBooleanExpression))
        return null;
    
    // 3. the oldFilter is an AtomBooleanExpression
    // 4. the newFilter is an AtomBooleanExpression
    if (!(oldFilter.ast instanceof AtomBooleanExpression) || !(newFilter.ast instanceof AtomBooleanExpression))
        return null;

    // 5. the filter predicate has the same name as the oldFilter
    if (!oldFilter.ast.equals(expr.filter))
        return null;
    
    // 6. the two filters are from the same schema
    const invocation : Expression = levenshteinFindSchema(ctx.current!.stmt.expression);
    if (!isSameFunction(invocation.schema!, oldFilter.schema) || !isSameFunction(oldFilter.schema, newFilter.schema))
        return null;
    
    // setting delta as "not oldFilter && newFilter"
<<<<<<< HEAD
    const invocation : Expression = levenshteinFindSchema(ctx.current!.stmt.expression);
    const delta : Levenshtein = new Levenshtein(null, new FilterExpression(null, invocation, new AndBooleanExpression(null, [new NotBooleanExpression(null, oldFilter.filter), newFilter.filter]), invocation.schema), "$continue");
=======
    const delta = new Levenshtein(null, new FilterExpression(null, invocation, new AndBooleanExpression(null, [new NotBooleanExpression(null, oldFilter.ast), newFilter.ast]), invocation.schema), "$continue");
>>>>>>> 48e89711
    
    // getting applied result
    const appliedResult = applyLevenshteinExpressionStatement(ctx.current!.stmt, delta);

    const res = addNewItem(ctx, "execute", null, "accepted", new DialogueHistoryItem(null, appliedResult, null, "accepted", delta));
    // console.log(`changeOfMindSimple: pushing levenshtein ${delta.prettyprint()} and applied result ${appliedResult.prettyprint()} to context`);
    return res;
}

export function handleThisNotThatError(ctx : ContextInfo, filters : FilterSlot[]) : DialogueState | null {
    if (filters.length === 2)
        return changeOfMindSimple(ctx, filters[0], filters[1]);
    return null;
}

export function handleNotThatError(ctx : ContextInfo, rejectFilter : FilterSlot) : DialogueState | null {    
    // check if this has Levenshtein history, only proceed if it does
    if (!ctx.current)
        return null;
    if (!ctx.current.levenshtein)
        return null;
<<<<<<< HEAD
    
    assert(rejectFilter instanceof Ast.FilterExpression);
=======
>>>>>>> 48e89711
    
    const lastLevenshtein = ctx.current.levenshtein;

    // for now, we only proceed if:
    // 1. last levenshtein contains only only element (a chain with only one element)
    if (lastLevenshtein.expression.expressions.length !== 1)
        return null;
    
    const expr = lastLevenshtein.expression.expressions[0];

    // 2. the last levenshtein is a filter with predicate being an AtomBooleanExpression
    if (!(expr instanceof FilterExpression) || !(expr.filter instanceof AtomBooleanExpression))
        return null;

    // 3. the rejectFilter is an AtomBooleanExpression
    if (!(rejectFilter.ast instanceof AtomBooleanExpression))
        return null;

    // 4. the filter predicate from the previous turn has the same name as the rejectFilter
    if (!rejectFilter.ast.equals(expr.filter))
        return null;

    // 5. the filter is from the same schema
    const invocation : Expression = levenshteinFindSchema(ctx.current!.stmt.expression);
    if (!isSameFunction(invocation.schema!, rejectFilter.schema))
        return null;

    // setting delta as "not rejectFilter"
<<<<<<< HEAD
    const invocation : Expression = levenshteinFindSchema(ctx.current!.stmt.expression);
    const delta : Levenshtein = new Levenshtein(null, new FilterExpression(null, invocation, new NotBooleanExpression(null, rejectFilter.filter), invocation.schema), "$continue");
=======
    const delta = new Levenshtein(null, new FilterExpression(null, invocation, new NotBooleanExpression(null, rejectFilter.ast), invocation.schema), "$continue");
>>>>>>> 48e89711

    // getting applied result
    const appliedResult = applyLevenshteinExpressionStatement(ctx.current!.stmt, delta);

<<<<<<< HEAD
    const res = addNewItem(ctx, "not_that", rejectFilter.filter.name, "accepted", new DialogueHistoryItem(null, appliedResult, null, "accepted", delta));
=======
    const res = addNewItem(ctx, "not_that", rejectFilter.ast.name, "accepted", new DialogueHistoryItem(null, appliedResult, null, "accepted", delta));
>>>>>>> 48e89711
    // console.log(`handleNotThatError: pushing levenshtein ${delta.prettyprint()} and applied result ${appliedResult.prettyprint()} to context`);
    return res;
}


export function handleDidntAskAboutError(ctx : ContextInfo, dontCareField : ParamSlot) : DialogueState | null {
    // check if this has Levenshtein history, only proceed if it does
    if (!ctx.current)
        return null;
    if (!ctx.current.levenshtein)
        return null;
    
    const lastLevenshtein = ctx.current.levenshtein;

    // for now, we only proceed if:
    // 1. last levenshtein contains only only element (a chain with only one element)
    if (lastLevenshtein.expression.expressions.length !== 1)
        return null;

    const expr = lastLevenshtein.expression.expressions[0];

    // 2. the last levenshtein is a filter with predicate being an AtomBooleanExpression
    if (!(expr instanceof FilterExpression) || !(expr.filter instanceof AtomBooleanExpression))
        return null;

    // 3. the filter field from the previous turn is the same as dontCareField
    if (dontCareField.name !== expr.filter.name)
        return null;

    // 4. the filter is from the same schema
    const invocation : Expression = levenshteinFindSchema(ctx.current!.stmt.expression);
    if (!isSameFunction(invocation.schema!, dontCareField.schema))
        return null;

    // setting delta as "dont care"
    const delta = new Levenshtein(null, new FilterExpression(null, invocation, new DontCareBooleanExpression(null, dontCareField.name), invocation.schema), "$continue");

    // getting applied result
    const appliedResult = applyLevenshteinExpressionStatement(ctx.current!.stmt, delta);

    const res = addNewItem(ctx, "execute", null, "accepted", new DialogueHistoryItem(null, appliedResult, null, "accepted", delta));
    // console.log(`handleDidntAskAboutError: pushing levenshtein ${delta.prettyprint()} and applied result ${appliedResult.prettyprint()} to context`);
    return res;
}

// export function handleNotThatProjError(ctx : ContextInfo, rejection : ParamSlot) : DialogueState | null {
//     // console.log("Entering handleNotThatProjError");

//     // check if this has Levenshtein history, only proceed if it does
//     if (!ctx.current)
//         return null;
//     if (!ctx.current.levenshtein)
//         return null;

//     const lastLevenshtein = ctx.current.levenshtein;

//     // for now, we only proceed if:
//     // 1. last levenshtein contains only only element (a chain with only one element)
//     if (lastLevenshtein.expression.expressions.length !== 1)
//         return null;

//     // const expr = lastLevenshtein.expression.expressions[0];

//     // 2. the last levenshtein is a projection with a rejection mentioned in it
//     // if (!(expr instanceof ProjectionExpression && !expr.args.includes(rejection.name)))
//     //     return null;

//     // TODO: what to do with state?

//     // setting delta as the new replacement
//     const delta = lastLevenshtein.clone();
//     cont newExpression = new Expression
//     const newProjection = new ProjectionExpression(null, /*expression*/, ['undefined_proj'])
//     // expr.args = ['undefined'];

//     // getting applied result
//     const appliedResult = applyLevenshteinExpressionStatement(ctx.current!.stmt, delta);

//     const res = addNewItem(ctx, "not_that", null, "accepted", new DialogueHistoryItem(null, appliedResult, null, "accepted", delta));

//     console.log("handleNotThatProjError Success");

//     return res;
// }

// function to try out doing projections with an expression nonterminal
/*
<<<<<<< HEAD
export function handleNotThatProjError(ctx : ContextInfo, rejection : Expression|null) : DialogueState | null {
    // check if this has Levenshtein history, only proceed if it does
    if (!ctx.current)
        return null;
    if (!ctx.current.levenshtein)
        return null;

    if (!rejection)
        return null;
    if (!(rejection instanceof ProjectionExpression))
        return null;

    assert(rejection.args.length === 1);

    const lastLevenshtein = ctx.current.levenshtein;

    // for now, we only proceed if:
    // 1. last levenshtein contains only only element (a chain with only one element)
    if (lastLevenshtein.expression.expressions.length !== 1)
        return null;

    const expr = lastLevenshtein.expression.expressions[0];

    // 2. the last levenshtein is a projection with rejection mentioned in it
    if (!(expr instanceof ProjectionExpression && !expr.args.includes(rejection.args[0])))
        return null;

    // setting delta as the new replacement
    const delta = lastLevenshtein.clone();
    expr.args = []; // TODO: will this work?

    // getting applied result
    const appliedResult = applyLevenshteinExpressionStatement(ctx.current!.stmt, delta);

    const res = addNewItem(ctx, "not_that", "PROJECTION", "accepted", new DialogueHistoryItem(null, appliedResult, null, "accepted", delta));
    res.historyAppliedLevenshtein.push(delta);
    res.historyLevenshtein.push(delta);

    return res;
}
*/

export function handleProjectionChange(ctx : ContextInfo, rejection_replacement : Array<Expression|null>) : DialogueState | null {
=======
export function handleNotThatProjExpError(ctx : ContextInfo, that : Expression) : DialogueState | null {
        // check if this has Levenshtein history, only proceed if it does
    // if (!ctx.current)
    //     return null;
    // if (!ctx.current.levenshtein)
    //     return null;

    // const lastLevenshtein = ctx.current.levenshtein;

    // setting delta as the new replacement
    const newProjection = new ProjectionExpression(null, that, ['undefined_proj'], [], [], null);

    const newProjection = makeProjection(that, 'undefined_proj');

    const delta = new Levenshtein(null, newProjection, '');
    // getting applied result
    const appliedResult = applyLevenshteinExpressionStatement(ctx.current!.stmt, delta);

    const res = addNewItem(ctx, "not_that", 'undefined_proj', "accepted", new DialogueHistoryItem(null, appliedResult, null, "accepted", delta));

    return res;

}
*/


export function handleProjectionChange(ctx : ContextInfo, rejection_replacement : ParamSlot[]) : DialogueState | null {
>>>>>>> 48e89711
    // check if this has Levenshtein history, only proceed if it does
    if (!ctx.current)
        return null;
    if (!ctx.current.levenshtein)
        return null;

    const rejection = rejection_replacement[0];
    const replacement = rejection_replacement[1];

<<<<<<< HEAD
    if (!rejection || !replacement)
        return null;
    if (!(rejection instanceof ProjectionExpression))
        return null;
    if (!(replacement instanceof ProjectionExpression))
        return null;

    assert(rejection.args.length === 1 && replacement.args.length === 1);

    const lastLevenshtein = ctx.current.levenshtein;

    // for now, we only proceed if:
    // 1. last levenshtein contains only only element (a chain with only one element)
=======
    const lastLevenshtein = ctx.current.levenshtein;

    // for now, we only proceed if:
    // 1. last levenshtein contains only one element (a chain with only one element)
>>>>>>> 48e89711
    if (lastLevenshtein.expression.expressions.length !== 1)
        return null;

    const expr = lastLevenshtein.expression.expressions[0];

    // 2. the last levenshtein is a projection with a rejection mentioned in it
<<<<<<< HEAD
    if (!(expr instanceof ProjectionExpression && !expr.args.includes(rejection.args[0])))
        return null;

    // 3. the two projection statements we are adding are not the same
    if (rejection.args[0] === replacement.args[0])
        return null;

    // setting delta as the new replacement
    const invocation : Expression = levenshteinFindSchema(ctx.current!.stmt.expression);
    const delta : Levenshtein = new Levenshtein(null, new ProjectionExpression(null, invocation, [replacement.args[0]], [], [], invocation.schema!), "$continue");
=======
    if (!(expr instanceof ProjectionExpression && expr.args.includes(rejection.name)))
        return null;

    // 3. the two projection statements we are adding are not the same
    if (rejection.name === replacement.name)
        return null;

    // 4. the two names are from the same schema, which is the same as the one before
    const invocation : Expression = levenshteinFindSchema(ctx.current!.stmt.expression); 
    if (!isSameFunction(invocation.schema!, rejection.schema) || !isSameFunction(rejection.schema, replacement.schema))
        return null;

    // setting delta as the new replacement
    const delta : Levenshtein = new Levenshtein(null, new ProjectionExpression(null, invocation, [replacement.name], [], [], resolveProjection(invocation.schema!, [replacement.name])), "$continue");
>>>>>>> 48e89711

    // getting applied result
    const appliedResult = applyLevenshteinExpressionStatement(ctx.current!.stmt, delta);

    const res = addNewItem(ctx, "execute", null, "accepted", new DialogueHistoryItem(null, appliedResult, null, "accepted", delta));
    // console.log(`Success: pushing levenshtein ${delta.prettyprint()} and applied result ${appliedResult.prettyprint()} to context`);

    return res;
}<|MERGE_RESOLUTION|>--- conflicted
+++ resolved
@@ -18,17 +18,10 @@
 //
 // Authors: Shicheng Liu <shicheng@cs.stanford.edu> and Nathan Marks <nsmarks@stanford.edu>
 
-<<<<<<< HEAD
-import assert from "assert";
-import { Ast, } from "thingtalk";
-import { AndBooleanExpression, applyLevenshteinExpressionStatement, AtomBooleanExpression, DialogueHistoryItem, DialogueState, DontCareBooleanExpression, Expression, FilterExpression , FunctionCallExpression, InvocationExpression, Levenshtein, levenshteinFindSchema, NotBooleanExpression, ProjectionExpression } from "thingtalk/dist/ast";
-import { GetInvocationExpression } from "../ast_manip";
-=======
 // import { Ast } from "thingtalk";
 // import assert from "assert";
 import { AndBooleanExpression, applyLevenshteinExpressionStatement, AtomBooleanExpression, DialogueHistoryItem, DialogueState, DontCareBooleanExpression, Expression, FilterExpression,  FunctionCallExpression, InvocationExpression, Levenshtein, levenshteinFindSchema, NotBooleanExpression, ProjectionExpression } from "thingtalk/dist/ast";
 import { GetInvocationExpression, resolveProjection, FilterSlot } from "../ast_manip";
->>>>>>> 48e89711
 import { ContextInfo, addNewStatement, addNewItem } from "../state_manip";
 import { isSameFunction, ParamSlot } from "../utils";
 
@@ -108,12 +101,7 @@
         return null;
     
     // setting delta as "not oldFilter && newFilter"
-<<<<<<< HEAD
-    const invocation : Expression = levenshteinFindSchema(ctx.current!.stmt.expression);
-    const delta : Levenshtein = new Levenshtein(null, new FilterExpression(null, invocation, new AndBooleanExpression(null, [new NotBooleanExpression(null, oldFilter.filter), newFilter.filter]), invocation.schema), "$continue");
-=======
     const delta = new Levenshtein(null, new FilterExpression(null, invocation, new AndBooleanExpression(null, [new NotBooleanExpression(null, oldFilter.ast), newFilter.ast]), invocation.schema), "$continue");
->>>>>>> 48e89711
     
     // getting applied result
     const appliedResult = applyLevenshteinExpressionStatement(ctx.current!.stmt, delta);
@@ -135,11 +123,6 @@
         return null;
     if (!ctx.current.levenshtein)
         return null;
-<<<<<<< HEAD
-    
-    assert(rejectFilter instanceof Ast.FilterExpression);
-=======
->>>>>>> 48e89711
     
     const lastLevenshtein = ctx.current.levenshtein;
 
@@ -168,21 +151,12 @@
         return null;
 
     // setting delta as "not rejectFilter"
-<<<<<<< HEAD
-    const invocation : Expression = levenshteinFindSchema(ctx.current!.stmt.expression);
-    const delta : Levenshtein = new Levenshtein(null, new FilterExpression(null, invocation, new NotBooleanExpression(null, rejectFilter.filter), invocation.schema), "$continue");
-=======
     const delta = new Levenshtein(null, new FilterExpression(null, invocation, new NotBooleanExpression(null, rejectFilter.ast), invocation.schema), "$continue");
->>>>>>> 48e89711
-
-    // getting applied result
-    const appliedResult = applyLevenshteinExpressionStatement(ctx.current!.stmt, delta);
-
-<<<<<<< HEAD
-    const res = addNewItem(ctx, "not_that", rejectFilter.filter.name, "accepted", new DialogueHistoryItem(null, appliedResult, null, "accepted", delta));
-=======
+
+    // getting applied result
+    const appliedResult = applyLevenshteinExpressionStatement(ctx.current!.stmt, delta);
+
     const res = addNewItem(ctx, "not_that", rejectFilter.ast.name, "accepted", new DialogueHistoryItem(null, appliedResult, null, "accepted", delta));
->>>>>>> 48e89711
     // console.log(`handleNotThatError: pushing levenshtein ${delta.prettyprint()} and applied result ${appliedResult.prettyprint()} to context`);
     return res;
 }
@@ -270,51 +244,6 @@
 
 // function to try out doing projections with an expression nonterminal
 /*
-<<<<<<< HEAD
-export function handleNotThatProjError(ctx : ContextInfo, rejection : Expression|null) : DialogueState | null {
-    // check if this has Levenshtein history, only proceed if it does
-    if (!ctx.current)
-        return null;
-    if (!ctx.current.levenshtein)
-        return null;
-
-    if (!rejection)
-        return null;
-    if (!(rejection instanceof ProjectionExpression))
-        return null;
-
-    assert(rejection.args.length === 1);
-
-    const lastLevenshtein = ctx.current.levenshtein;
-
-    // for now, we only proceed if:
-    // 1. last levenshtein contains only only element (a chain with only one element)
-    if (lastLevenshtein.expression.expressions.length !== 1)
-        return null;
-
-    const expr = lastLevenshtein.expression.expressions[0];
-
-    // 2. the last levenshtein is a projection with rejection mentioned in it
-    if (!(expr instanceof ProjectionExpression && !expr.args.includes(rejection.args[0])))
-        return null;
-
-    // setting delta as the new replacement
-    const delta = lastLevenshtein.clone();
-    expr.args = []; // TODO: will this work?
-
-    // getting applied result
-    const appliedResult = applyLevenshteinExpressionStatement(ctx.current!.stmt, delta);
-
-    const res = addNewItem(ctx, "not_that", "PROJECTION", "accepted", new DialogueHistoryItem(null, appliedResult, null, "accepted", delta));
-    res.historyAppliedLevenshtein.push(delta);
-    res.historyLevenshtein.push(delta);
-
-    return res;
-}
-*/
-
-export function handleProjectionChange(ctx : ContextInfo, rejection_replacement : Array<Expression|null>) : DialogueState | null {
-=======
 export function handleNotThatProjExpError(ctx : ContextInfo, that : Expression) : DialogueState | null {
         // check if this has Levenshtein history, only proceed if it does
     // if (!ctx.current)
@@ -342,7 +271,6 @@
 
 
 export function handleProjectionChange(ctx : ContextInfo, rejection_replacement : ParamSlot[]) : DialogueState | null {
->>>>>>> 48e89711
     // check if this has Levenshtein history, only proceed if it does
     if (!ctx.current)
         return null;
@@ -352,44 +280,16 @@
     const rejection = rejection_replacement[0];
     const replacement = rejection_replacement[1];
 
-<<<<<<< HEAD
-    if (!rejection || !replacement)
-        return null;
-    if (!(rejection instanceof ProjectionExpression))
-        return null;
-    if (!(replacement instanceof ProjectionExpression))
-        return null;
-
-    assert(rejection.args.length === 1 && replacement.args.length === 1);
-
-    const lastLevenshtein = ctx.current.levenshtein;
-
-    // for now, we only proceed if:
-    // 1. last levenshtein contains only only element (a chain with only one element)
-=======
     const lastLevenshtein = ctx.current.levenshtein;
 
     // for now, we only proceed if:
     // 1. last levenshtein contains only one element (a chain with only one element)
->>>>>>> 48e89711
     if (lastLevenshtein.expression.expressions.length !== 1)
         return null;
 
     const expr = lastLevenshtein.expression.expressions[0];
 
     // 2. the last levenshtein is a projection with a rejection mentioned in it
-<<<<<<< HEAD
-    if (!(expr instanceof ProjectionExpression && !expr.args.includes(rejection.args[0])))
-        return null;
-
-    // 3. the two projection statements we are adding are not the same
-    if (rejection.args[0] === replacement.args[0])
-        return null;
-
-    // setting delta as the new replacement
-    const invocation : Expression = levenshteinFindSchema(ctx.current!.stmt.expression);
-    const delta : Levenshtein = new Levenshtein(null, new ProjectionExpression(null, invocation, [replacement.args[0]], [], [], invocation.schema!), "$continue");
-=======
     if (!(expr instanceof ProjectionExpression && expr.args.includes(rejection.name)))
         return null;
 
@@ -404,7 +304,6 @@
 
     // setting delta as the new replacement
     const delta : Levenshtein = new Levenshtein(null, new ProjectionExpression(null, invocation, [replacement.name], [], [], resolveProjection(invocation.schema!, [replacement.name])), "$continue");
->>>>>>> 48e89711
 
     // getting applied result
     const appliedResult = applyLevenshteinExpressionStatement(ctx.current!.stmt, delta);
