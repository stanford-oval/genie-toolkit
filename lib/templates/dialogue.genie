// -*- mode: typescript; indent-tabs-mode: nil; js-basic-offset: 4 -*-
//
// This file is part of Genie
//
// Copyright 2020 The Board of Trustees of the Leland Stanford Junior University
//
// Licensed under the Apache License, Version 2.0 (the "License");
// you may not use this file except in compliance with the License.
// You may obtain a copy of the License at
//
//    http://www.apache.org/licenses/LICENSE-2.0
//
// Unless required by applicable law or agreed to in writing, software
// distributed under the License is distributed on an "AS IS" BASIS,
// WITHOUT WARRANTIES OR CONDITIONS OF ANY KIND, either express or implied.
// See the License for the specific language governing permissions and
// limitations under the License.
//
// Author: Giovanni Campagna <gcampagn@cs.stanford.edu>

import { Ast, } from 'thingtalk';

import * as C from './ast_manip';
import * as S from './state_manip';
import * as D from './dialogue_acts';
import ThingpediaLoader from './load-thingpedia';

// Declare key functions for contextual stuff
keyfn = {
    S.ContextInfo : S.contextKeyFn,
    S.NameList : S.nameListKeyFn,
    S.ContextName : S.contextNameKeyFn,
    D.ActionSuccessPhraseWithResult : D.actionSuccessPhraseWithResultKeyFn,
    D.Recommendation : D.recommendationKeyFn,
    D.ListProposal : D.listProposalKeyFn,
    D.ResultPhrase : D.resultPhraseKeyFn,
    D.DirectAnswerPhrase : D.directAnswerPhraseKeyFn,
    D.UserSearchQuestionForList : D.userSearchQuestionForListKeyFn,
    D.PreciseSearchQuestionAnswer : D.preciseSearchQuestionAnswerKeyFn,
    D.NegativeProposalReply : D.negativeProposalReplyKeyFn,
}

// basic ThingTalk functionality
import './shared.genie';
import './constants.genie';
import './timers.genie';
import './filters.genie';
import './projections.genie';
import './aggregation.genie';
import './computation.genie';
import './who_questions.genie';
import './stream_tables.genie';
import './commands.genie';

// common dialogue elements
import './dlg/shared.genie';
import './dlg/results.genie';
import './dlg/coref-actions.genie';

// specific interactions
// keep this in alphabetical order
import './dlg/action-confirm.genie';
import './dlg/action-results.genie';
import './dlg/aggregation-results.genie';
import './dlg/coref-questions.genie';
import './dlg/empty-search.genie';
import './dlg/error-handling.genie';
import './dlg/initial-request.genie';
import './dlg/list-proposal.genie';
import './dlg/recommendation.genie';
import './dlg/refinement.genie';
import './dlg/related-questions.genie';
import './dlg/search-questions.genie';
import './dlg/slot-fill.genie';
import './dlg/streams.genie';

// declare contexts
context : S.ContextInfo = {
    // context tags applied to both agent and user contexts
    // these should be returned by S.getContextTags()
    ctx_init,
    ctx_multidomain,
    ctx_with_result,
    ctx_with_table_result,
    ctx_with_aggregation_result,
    ctx_with_action,
    ctx_without_action,
    ctx_with_result_and_action,
    ctx_with_result_question,
    ctx_with_result_noquestion,
    ctx_with_result_argminmax,
    ctx_without_projection,
    ctx_with_notification,
    ctx_for_related_question,
    ctx_with_missing_projection,

    // phrases that describe the current context
    // (some are later because they use a different type)
    ctx_next_statement,
    ctx_current_statement,

    // abstract result states (used to interpret user utterances)
    // these should be returned by S.tagContextForAgent()
    ctx_greet,
    ctx_reinit,
    ctx_cancel,
    ctx_end,
    ctx_search_command,
    ctx_aggregation_question,
    ctx_distance_argminmax_question,
    ctx_argminmax_question,
    ctx_one_result_question,
    ctx_empty_direct_question,
    ctx_empty_search_command,
    ctx_large_search_command,
    ctx_single_result_search_command,
    ctx_complete_search_command,
    ctx_completed_action_success,
    ctx_completed_action_error,
    ctx_confirm_action,
    ctx_incomplete_action,
    ctx_incomplete_action_after_search,
    ctx_learn_more,
    ctx_display_nonlist_result,
    ctx_rule_enable_success,
    ctx_action_notification,
    ctx_list_notification,
    ctx_nonlist_notification,
    ctx_notification_error,
    ctx_not_that,

    // agent states (used to continue the conversation with more user utterances)
    // these more or less map to the agent dialogue acts, except we don't distinguish
    // acts with questions and acts without questions (the distinction is there only
    // for the purposes of type-checking)
    ctx_sys_any,

    ctx_sys_action_success,
    ctx_sys_action_error,
    ctx_sys_anything_else,
    ctx_sys_confirm_action,
    ctx_sys_display_result,
    ctx_sys_empty_search,
    ctx_sys_end,
    ctx_sys_greet,
    ctx_sys_learn_more_what,
    ctx_sys_propose_refined_query,
    ctx_sys_recommend_many,
    ctx_sys_recommend_one,
    ctx_sys_search_question,
    ctx_sys_slot_fill
};
context : Ast.Expression = {
    ctx_current_query
};
context : SlotBag = {
    ctx_thingpedia_result,
    ctx_thingpedia_empty_result
};
context : D.ThingpediaListProposal = {
    ctx_thingpedia_list_result
};
context : C.ErrorMessage = {
    ctx_thingpedia_error_message
};
context : S.NameList = {
    ctx_result_name_list
};
context : S.ContextName = {
    ctx_result_name
};
context : Ast.Value = {
    ctx_notification_app_name
};

initial_request_preamble : S.ContextInfo = {
    ["{hello|hi}! i can help you {find a ${table[plural=one]}|{find|search for} ${table[plural=other]}}.", priority=10]: (ctx : ctx_init, table : base_table<functionName = ctx.nextFunction>) => ctx,

    ["{hello|hi}! i can help you ${action}.", priority=10]: (ctx : ctx_init, action : complete_action<functionName = ctx.nextFunction>) => {
        const invocation = C.getInvocation(action);
        if (invocation.in_params.length > 0)
            return null;
        return ctx;
    },
}

/**
 * The root of the agent generation.
 *
 * This non-terminal contains the entire reply of the agent.
 */
$agent : S.AgentReplyRecord = {
    ( ctx:ctx_greet ('hello' | 'hi') ('!' | ',') ('how can i help you' | 'what are you interested in' | 'what can i do for you') '?'
    | ctx:ctx_init ('hello' | 'hi') ('!' | ',') ('how can i help you' | 'what are you interested in' | 'what can i do for you') '?'
    | ctx:ctx_reinit ('how can i help you' | 'what are you interested in' | 'what can i do for you') '?'
    ) => S.makeAgentReply(ctx, S.makeSimpleState(ctx, 'sys_greet', null), null, null),

    ?anything_else {
        ctx:ctx_cancel anything_else_phrase
            => S.makeAgentReply(ctx, S.makeSimpleState(ctx, 'sys_anything_else', null), null, null, { end: false }),

        ctx:ctx_end 'alright ,' ('bye !' | 'good bye !')
            => S.makeAgentReply(ctx, S.makeSimpleState(ctx, 'sys_end', null)),
    }
    !anything_else {
        ctx:ctx_cancel 'alright, let me know if I can help you with anything else!'
            => S.makeAgentReply(ctx, S.makeSimpleState(ctx, 'sys_end', null)),
    }

    // action results
    action_success_phrase;
    ?anything_else action:action_success_phrase anything_else_phrase => S.setEndBit(action, false);
    ctx:ctx_completed_action_error sorry_preamble phrase:action_error_phrase => phrase;

    // query results
    ctx:ctx_display_nonlist_result proposal:system_nonlist_result
        => D.makeDisplayResultReply(ctx, proposal);
    ctx:ctx_display_nonlist_result proposal:system_list_proposal
        => D.makeDisplayResultReplyFromList(ctx, proposal);

    // aggregation results
    ( ctx:ctx_aggregation_question reply:count_aggregation_reply
    | ctx:ctx_aggregation_question reply:other_aggregation_reply
    ) => reply;

    // confirming an action
    ctx:ctx_confirm_action reply:action_confirm_phrase => reply;

    // empty search error
    ctx:ctx_empty_search_command error:empty_search_error
        => D.makeEmptySearchError(ctx, error);

    // query refinement (through proposal or search question)
    ?multiwoz prop:system_generic_proposal => prop;
    !inference ctx:ctx_search_command questions:search_question
        => D.makeSearchQuestion(ctx, questions);

    // slot filling of actions
    ctx:ctx_incomplete_action_after_search questions:slot_fill_question
        => D.makeSlotFillQuestion(ctx, questions);

    ctx:ctx_incomplete_action_after_search initial_request_preamble questions:slot_fill_question
        => D.makeSlotFillQuestion(ctx, questions);

    // action recommendation (through one or a list)

    ctx:ctx_complete_search_command proposal:system_recommendation
        => D.makeRecommendationReply(ctx, proposal);

    ctx:ctx_complete_search_command proposal:system_list_proposal [weight=10]
        => D.makeListProposalReply(ctx, proposal);

    ctx:ctx_with_missing_projection "sorry, I don't have that information at the moment"
        => S.makeAgentReply(ctx, S.makeSimpleState(ctx, 'sys_recommend_one', null));

    // learn more
    ctx:ctx_learn_more system_learn_more
        => S.makeAgentReply(ctx, S.makeSimpleState(ctx, 'sys_learn_more_what', null), null, null, { end: false });

    ["${preamble} I {will|am going to} ${stmt}"]: (ctx : ctx_rule_enable_success, preamble : generic_excitement2_phrase, stmt : ctx_current_statement)
        => S.makeAgentReply(ctx, S.makeSimpleState(ctx, 'sys_rule_enable_success', null));

    // notification
    ctx:ctx_list_notification notification_preamble proposal:system_recommendation
        => D.makeRecommendationReply(ctx, proposal);
    ctx:ctx_nonlist_notification notification_preamble proposal:system_nonlist_result
        => D.makeDisplayResultReply(ctx, proposal);
    action_notification_phrase;
    ctx:ctx_notification_error notification_error_preamble phrase:action_error_phrase => phrase;

<<<<<<< HEAD
    // TODO: does this need to exist if we just return null?
    // not that value error
    ctx:ctx_not_that
        => {
            // responses to a "not that" error are covered elsewhere
            // in synthesis, so we do not need to synthesize the agent
            return null;
           };
=======
    ctx:ctx_not_that question:not_that_slot_fill_question
        => {
            return null;
        };
>>>>>>> 48e89711
}

/**
 * The root of the user generation.
 *
 * This non-terminal contains a single user turn in its entirety.
 */
$user : Ast.DialogueState = {
    ctx:ctx_init greeting [weight=0.01, expandchoice=false]
        => S.makeSimpleState(ctx, 'greet', null);
    ( ctx:ctx_init stmt:initial_command [weight=0.5]
    | ctx:ctx_init greeting stmt:initial_command [weight=0.5]
    | ctx:ctx_sys_greet stmt:initial_command
    ) => D.startNewRequest($loader, ctx, stmt);

    // do you need anything else?
    ( ctx:ctx_sys_anything_else no_thanks_phrase ('goodbye !' | '') [weight=0.01]
    | ctx:ctx_sys_anything_else thanks_phrase ('goodbye !' | '') [weight=0.01]
    ) => S.makeSimpleState(ctx, 'end', null);

    ( ctx:ctx_sys_anything_else stmt:initial_command
    | ctx:ctx_sys_anything_else yes_please_phrase stmt:initial_command
    ) => D.startNewRequest($loader, ctx, stmt);

    ctx:ctx_sys_anything_else yes_please_phrase
        => S.makeSimpleState(ctx, 'reinit', null);

    // action confirmations
    ctx:ctx_sys_confirm_action accept_phrase [weight=0.9]
        => D.actionConfirmAcceptPhrase(ctx);
    ctx:ctx_sys_confirm_action reject_phrase [weight=0.1]
        => D.actionConfirmRejectPhrase(ctx);
    ctx:ctx_sys_confirm_action reject_phrase ('can you try' | 'how about') answer:imprecise_slot_fill_answer_phrase ('instead ?' | '') [weight=0.1]
        => D.actionConfirmChangeParam(ctx, answer);

    // action and non-list query results
    ( ctx:ctx_sys_action_success thanks_phrase ('goodbye !' | '')
    | ctx:ctx_sys_display_result thanks_phrase ('goodbye !' | '')
    ) => S.makeSimpleState(ctx, 'cancel', null);
    ctx:ctx_sys_action_success questions:simple_user_search_question
        => {
            // console.log("ctx:ctx_sys_action_success questions:simple_user_search_question");
            return D.actionSuccessQuestion(ctx, questions);
            };

    ( ctx:ctx_sys_display_result repeat_command_phrase
    | ctx:ctx_sys_action_error repeat_command_on_error_phrase
    ) => D.repeatCommandReply(ctx);

    // restarting

    ( ctx:ctx_sys_action_success stmt:initial_command
    | ctx:ctx_sys_action_success yes_please_phrase stmt:initial_command
    | ctx:ctx_sys_display_result stmt:initial_command
    | ctx:ctx_sys_display_result yes_please_phrase stmt:initial_command
    ) => D.startNewRequest($loader, ctx, stmt);

    !multiwoz {
        ( ctx:ctx_sys_recommend_one stmt:initial_command
        | ctx:ctx_sys_action_error stmt:initial_command
        | ctx:ctx_sys_recommend_many stmt:initial_command
        ) => D.startNewRequest($loader, ctx, stmt);
    }

    // error correction
    /* the following semantic function is for demonstration purporse only and will not be used */
	// ctx:ctx_sys_display_result generic_error_phrase => D.handleGenericError(ctx);
<<<<<<< HEAD
    // ctx:ctx_sys_recommend_one 'i do not want' wrong_filter:with_filter ', but I want' right_filter:with_filter  => D.changeOfMindSimple(ctx, wrong_filter, right_filter);
    // TODO: could context also be ctx_sys_confirm_action? or ctx_sys_display_result?
    /*
=======
    
>>>>>>> 48e89711
    // filters:
    ctx:ctx_sys_recommend_one rejection:not_that_error_phrase => D.handleNotThatError(ctx, rejection);
    ctx:ctx_sys_recommend_one that_this:this_not_that_error_phrase => D.handleThisNotThatError(ctx, that_this);
    ctx:ctx_sys_recommend_one attribute:didnt_ask_about_error_phrase => D.handleDidntAskAboutError(ctx, attribute);
<<<<<<< HEAD
    // projections:
    // ctx:ctx_sys_recommend_one rejection:not_that_projection_error_phrase => D.handleNotThatProjError(ctx, rejection);
    // ctx:ctx_sys_recommend_one rejection:not_that_proj_exp_error_phrase => D.handleNotThatProjExpError(ctx, rejection);
=======
    
    // projections:
>>>>>>> 48e89711
    ctx:ctx_sys_recommend_one rejection_selection:this_not_that_projection_error_phrase => D.handleProjectionChange(ctx, rejection_selection);


    // cancelling

    ( ctx:ctx_sys_action_error no_thanks_phrase
    | ctx:ctx_sys_action_error nevermind_phrase
    ) => S.makeSimpleState(ctx, 'cancel', null);

    /*
    FIXME this template is too slow, so it is temporarily commented out
    ctx:ctx_sys_action_error ('i see ,' | 'okay' | 'okay ,' | 'yeah' | 'yeah ,') ('can you try' | 'how about') answer:imprecise_slot_fill_answer_phrase '?'
        => D.actionErrorChangeParam(ctx, answer);
    */

    // empty search errors
    ctx:ctx_sys_empty_search req:precise_empty_search_change_request with { functionName = ctx.currentTableFunction }
        => D.preciseEmptySearchChangeRequest(ctx, req);
    ctx:ctx_sys_empty_search req:imprecise_empty_search_change_request
        => D.impreciseEmptySearchChangeRequest(ctx, req);
    ctx:ctx_sys_empty_search accept_phrase
        => D.acceptEmptySearchOffer(ctx);

    // search questions
    ctx:ctx_sys_search_question answer:precise_search_question_answer with { functionName = ctx.currentFunction }
        => D.preciseSearchQuestionAnswer(ctx, answer);
    ctx:ctx_sys_search_question answer:imprecise_search_question_answer [weight=0.2]
        => D.impreciseSearchQuestionAnswer(ctx, answer);

    // slot fill questions
    ctx:ctx_sys_slot_fill answer:precise_slot_fill_answer with { functionName = ctx.nextFunction }
        => D.preciseSlotFillAnswer(ctx, answer);
    ctx:ctx_sys_slot_fill answer:imprecise_slot_fill_answer
        => D.impreciseSlotFillAnswer(ctx, answer);

    // asking for a recommendation
    ?multiwoz {
        ctx:ctx_sys_recommend_many ask_recommend_phrase
            => S.makeSimpleState(ctx, 'ask_recommend', null);
        ctx:ctx_sys_search_question ask_recommend_phrase
            => S.makeSimpleState(ctx, 'ask_recommend', null);
    }

    // refinement from a query proposal
    ctx:ctx_sys_propose_refined_query accept_phrase [weight=0.5]
        => D.positiveProposalReply(ctx); // ctx.aux contains the proposal from the agent
    ctx:ctx_sys_propose_refined_query reply:negative_proposal_reply with { functionName = ctx.currentFunction } [weight=0.5]
        => D.negativeProposalReply(ctx, reply);

    // accepting recommendations
    ctx:ctx_sys_recommend_one accept_phrase [weight=0.7]
        => D.positiveRecommendationReply($loader, ctx, null, null);
    ctx:ctx_sys_recommend_one acceptedAction:recommendation_accept_phrase_with_action [weight=0.7]
        => D.positiveRecommendationReply($loader, ctx, acceptedAction, null);
    ?multiwoz ctx:ctx_sys_recommend_one name:recommendation_accept_phrase_by_name [weight=0.7]
        => D.positiveRecommendationReply($loader, ctx, name[1], name[0]);

    // accepting recommendation to learn more
    ( ctx:ctx_sys_recommend_one tell_me_more_phrase [weight=0.5]
    | ctx:ctx_sys_recommend_one accept_phrase tell_me_more_phrase [weight=0.5]
    ) => D.recommendationLearnMoreReply(ctx, null);
    ctx:ctx_sys_recommend_one name:list_proposal_tell_me_more
        => D.recommendationLearnMoreReply(ctx, name);

    // refinement from a recommendation
    ctx:ctx_sys_recommend_one reply:negative_proposal_reply with { functionName = ctx.currentFunction } [weight=0.6]
        => D.negativeRecommendationReply(ctx, reply);

    // cancelling the transaction from a recommendation
    // "thanks" without "yes" or "no" is always good
    ctx:ctx_sys_recommend_one thanks_phrase ('goodbye !' | '')
        => D.recommendationCancelReply(ctx, true);
    // "ok thanks" is good if there was no question
    ctx:ctx_sys_recommend_one ok_thanks_phrase ('goodbye !' | '')
        => D.recommendationCancelReply(ctx, !ctx.aux.action && !ctx.aux.hasLearnMore);
    // "no thanks" is good if there was a question
    ctx:ctx_sys_recommend_one no_thanks_phrase ('goodbye !' | '')
        => D.recommendationCancelReply(ctx, ctx.aux.action || ctx.aux.hasLearnMore);

    // continuing with a question
    // a "related question" is one that uses a different Thingpedia primitive (connected
    // by the #[related_question] annotation)
    ctx:ctx_sys_recommend_one question:related_question => question;
    // a "user search question" is one that uses the same Thingpedia primitive, and adds
    // a filter on ID
    ctx:ctx_sys_recommend_one questions:user_search_question with { functionName = ctx.currentFunction }
        => {
            // console.log("ctx:ctx_sys_recommend_one questions:user_search_question");
            return D.recommendationSearchQuestionReply(ctx, questions);
            };
    ctx:ctx_sys_learn_more_what questions:user_search_question with { functionName = ctx.currentFunction }
            => {
            // console.log("ctx:ctx_sys_learn_more_what questions:user_search_question");
            return D.learnMoreSearchQuestionReply(ctx, questions);
            };
    ctx:ctx_sys_display_result questions:user_search_question with { functionName = ctx.currentFunction }
        => {
            // console.log("ctx:ctx_sys_display_result questions:user_search_question");
            return D.displayResultSearchQuestionReply(ctx, questions);
            };

    // accepting list proposals
    ctx:ctx_sys_recommend_many reply:positive_list_proposal_reply [weight=10 * 0.7]
        => D.positiveListProposalReply($loader, ctx, reply);
    ?multiwoz ctx:ctx_sys_recommend_many action:list_proposal_accept_phrase_with_action_by_name [weight=10 * 0.7]
        => D.positiveListProposalReplyActionByName($loader, ctx, action);

    // accepting list proposal to learn more
    ctx:ctx_sys_recommend_many name:list_proposal_tell_me_more
        => D.listProposalLearnMoreReply(ctx, name);

    // refinement from a list proposal
    ctx:ctx_sys_recommend_many reply:negative_proposal_reply with { functionName = ctx.currentFunction } [weight=0.6]
        => D.negativeListProposalReply(ctx, reply);

    // continuing with a question
    ctx:ctx_sys_recommend_many question:related_question => question;
    ctx:ctx_sys_recommend_many questions:user_search_question_for_list with { functionName = ctx.currentFunction }
        => {
            // console.log("ctx:ctx_sys_recommend_many questions:user_search_question_for_list");
            return D.listProposalSearchQuestionReply(ctx, questions);
        };

    // streams
    !nostream {
        ctx:ctx_sys_action_success stream:add_separate_stream
            => D.addStream(ctx, stream);
        ctx:ctx_sys_recommend_one stream:add_separate_stream_to_query
            => D.addStream(ctx, stream);
        ctx:ctx_sys_recommend_many stream:add_separate_stream_to_query
            => D.addStream(ctx, stream);
        ctx:ctx_sys_display_result stream:add_separate_stream_to_query
            => D.addStream(ctx, stream);

        ctx:ctx_sys_recommend_one with { is_monitorable = true } make_monitor_phrase
            => D.makeMonitor(ctx, { monitorItemID : false });
        ctx:ctx_sys_recommend_many with { is_monitorable = true } make_monitor_phrase
            => D.makeMonitor(ctx, { monitorItemID : false });
        ctx:ctx_sys_display_result with { is_monitorable = true } make_monitor_phrase
            => D.makeMonitor(ctx, { monitorItemID : false });
    }
}<|MERGE_RESOLUTION|>--- conflicted
+++ resolved
@@ -268,7 +268,6 @@
     action_notification_phrase;
     ctx:ctx_notification_error notification_error_preamble phrase:action_error_phrase => phrase;
 
-<<<<<<< HEAD
     // TODO: does this need to exist if we just return null?
     // not that value error
     ctx:ctx_not_that
@@ -277,12 +276,6 @@
             // in synthesis, so we do not need to synthesize the agent
             return null;
            };
-=======
-    ctx:ctx_not_that question:not_that_slot_fill_question
-        => {
-            return null;
-        };
->>>>>>> 48e89711
 }
 
 /**
@@ -350,25 +343,14 @@
     // error correction
     /* the following semantic function is for demonstration purporse only and will not be used */
 	// ctx:ctx_sys_display_result generic_error_phrase => D.handleGenericError(ctx);
-<<<<<<< HEAD
-    // ctx:ctx_sys_recommend_one 'i do not want' wrong_filter:with_filter ', but I want' right_filter:with_filter  => D.changeOfMindSimple(ctx, wrong_filter, right_filter);
-    // TODO: could context also be ctx_sys_confirm_action? or ctx_sys_display_result?
-    /*
-=======
     
->>>>>>> 48e89711
     // filters:
     ctx:ctx_sys_recommend_one rejection:not_that_error_phrase => D.handleNotThatError(ctx, rejection);
     ctx:ctx_sys_recommend_one that_this:this_not_that_error_phrase => D.handleThisNotThatError(ctx, that_this);
     ctx:ctx_sys_recommend_one attribute:didnt_ask_about_error_phrase => D.handleDidntAskAboutError(ctx, attribute);
-<<<<<<< HEAD
     // projections:
     // ctx:ctx_sys_recommend_one rejection:not_that_projection_error_phrase => D.handleNotThatProjError(ctx, rejection);
     // ctx:ctx_sys_recommend_one rejection:not_that_proj_exp_error_phrase => D.handleNotThatProjExpError(ctx, rejection);
-=======
-    
-    // projections:
->>>>>>> 48e89711
     ctx:ctx_sys_recommend_one rejection_selection:this_not_that_projection_error_phrase => D.handleProjectionChange(ctx, rejection_selection);
 
 
