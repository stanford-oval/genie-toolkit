// -*- mode: typescript; indent-tabs-mode: nil; js-basic-offset: 4 -*-
//
// This file is part of Genie
//
// Copyright 2020 The Board of Trustees of the Leland Stanford Junior University
//
// Licensed under the Apache License, Version 2.0 (the "License");
// you may not use this file except in compliance with the License.
// You may obtain a copy of the License at
//
//    http://www.apache.org/licenses/LICENSE-2.0
//
// Unless required by applicable law or agreed to in writing, software
// distributed under the License is distributed on an "AS IS" BASIS,
// WITHOUT WARRANTIES OR CONDITIONS OF ANY KIND, either express or implied.
// See the License for the specific language governing permissions and
// limitations under the License.
//
// Author: Giovanni Campagna <gcampagn@cs.stanford.edu>


import assert from 'assert';
import yaml from 'js-yaml';
import util from 'util';
import * as fs from 'fs';

import { Ast, SchemaRetriever } from 'thingtalk';

import SimulationDialogueAgent, { SimulationDialogueAgentOptions } from '../../dialogue-agent/simulator/simulation_dialogue_agent';
import { extractConstants, createConstants } from './constants';
export * from './describe';
export * from './syntax';
export * from './dialogue_state_utils';
import { computePrediction } from './dialogue_state_utils';
// reexport clean, tokenizeExample from misc-utils
import { clean, tokenizeExample } from '../misc-utils';
export { clean, tokenizeExample };

export type Input = Ast.Input;
export type DialogueState = Ast.DialogueState;
export type Simulator = SimulationDialogueAgent;
export type SimulatorOptions = SimulationDialogueAgentOptions;

export {
    extractConstants,
    createConstants,
};

function validateState(state : Ast.DialogueState, forTarget : 'user'|'agent') : void {
    if (forTarget === 'user') {
        // check that there are no 'proposed' items
        // (should be executed, 'accepted' or 'confirmed')
        for (const item of state.history)
            assert(item.confirm !== 'proposed');
    } else {
        // check that there are no 'confirmed' items that were not executed
        // TODO: if we add "intermediate_context" capabilities to the state machine
        // we can relax this restriction
        for (const item of state.history)
            assert(item.confirm !== 'confirmed' || item.results !== null);
    }
}

export function createSimulator(options : SimulationDialogueAgentOptions) : SimulationDialogueAgent {
    const tpClient = options.thingpediaClient;
    if (!options.schemaRetriever)
        options.schemaRetriever = new SchemaRetriever(tpClient!, null, true);
    return new SimulationDialogueAgent(options);
}

interface PolicyManifest {
    name : string;
    terminalAct : string;
    dialogueActs : {
        user : Set<string>;
        agent : Set<string>;
        withParam : Set<string>;
    };
}

class StateValidator {
    private _policyManifest : string|undefined;
    private _policy : PolicyManifest|null;

    constructor(policyManifest : string|undefined) {
        this._policyManifest = policyManifest;
        this._policy = null;
    }

    async load() : Promise<void> {
        if (!this._policyManifest)
            return;
        const buffer = await util.promisify(fs.readFile)(this._policyManifest, { encoding: 'utf8' });
        const policy = yaml.load(buffer) as any;

        this._policy = {
            name: policy.name,
            terminalAct: policy.terminalAct,
            dialogueActs: {
                user: new Set(policy.dialogueActs.user),
                agent: new Set(policy.dialogueActs.agent),
                withParam: new Set(policy.dialogueActs.withParam)
            }
        };
    }

    validateUser(state : Ast.DialogueState) : void {
        validateState(state, 'user');

        if (!this._policy)
            return;
        assert.strictEqual(state.policy, this._policy.name);
        assert(this._policy.dialogueActs.user.has(state.dialogueAct), `Invalid user dialogue act ${state.dialogueAct}`);
        // if and only if
        assert((state.dialogueActParam !== null) === (this._policy.dialogueActs.withParam.has(state.dialogueAct)));
    }

    validateAgent(state : Ast.DialogueState) : void {
        validateState(state, 'agent');

        if (!this._policy)
            return;
        assert.strictEqual(state.policy, this._policy.name);
        assert(this._policy.dialogueActs.agent.has(state.dialogueAct), `Invalid agent dialogue act ${state.dialogueAct}`);
        // if and only if
        assert((state.dialogueActParam !== null) === (this._policy.dialogueActs.withParam.has(state.dialogueAct)));
    }
}

export function createStateValidator(policyManifest ?: string) : StateValidator {
    return new StateValidator(policyManifest);
}

interface DialoguePolicy {
    handleAnswer(state : Ast.DialogueState, value : Ast.Value) : Promise<Ast.DialogueState|null>;
}

export async function inputToDialogueState(policy : DialoguePolicy,
                                           context : Ast.DialogueState|null,
                                           input : Ast.Input) : Promise<Ast.DialogueState|null> {
    if (input instanceof Ast.ControlCommand) {
        if (input.intent instanceof Ast.SpecialControlIntent) {
            switch (input.intent.type) {
            case 'yes':
            case 'no': {
                if (context === null)
                    return null;
                const value = new Ast.BooleanValue(input.intent.type === 'yes');
                const handled = await policy.handleAnswer(context, value);
                if (!handled)
                    return null;
                return computePrediction(context, handled, 'user');
            }
            case 'nevermind':
                return new Ast.DialogueState(null, 'org.thingpedia.dialogue.transaction', 'cancel', null, []);
<<<<<<< HEAD
=======
            case 'wakeup':
                return new Ast.DialogueState(null, 'org.thingpedia.dialogue.transaction', 'greet', null, []);
>>>>>>> b74f3c67
            default:
                return null;
            }
        }
        if (input.intent instanceof Ast.ChoiceControlIntent)
            return null;
        if (context === null)
            return null;

        if (input.intent instanceof Ast.AnswerControlIntent) {
            const handled = await policy.handleAnswer(context, input.intent.value);
            if (!handled)
                return null;
            return computePrediction(context, handled, 'user');
        }

        throw new TypeError(`Unrecognized bookkeeping intent`);
    } else if (input instanceof Ast.Program) {
        // convert thingtalk programs to dialogue states so we can use "\t" without too much typing
        const prediction = new Ast.DialogueState(null, 'org.thingpedia.dialogue.transaction', 'execute', null, []);
        for (const stmt of input.statements) {
            if (stmt instanceof Ast.Assignment)
                throw new Error(`Unsupported: assignment statement`);
            prediction.history.push(new Ast.DialogueHistoryItem(null, stmt, null, 'accepted'));
        }
        return prediction;
    }

    assert(input instanceof Ast.DialogueState);
    return input;
}<|MERGE_RESOLUTION|>--- conflicted
+++ resolved
@@ -153,11 +153,8 @@
             }
             case 'nevermind':
                 return new Ast.DialogueState(null, 'org.thingpedia.dialogue.transaction', 'cancel', null, []);
-<<<<<<< HEAD
-=======
             case 'wakeup':
                 return new Ast.DialogueState(null, 'org.thingpedia.dialogue.transaction', 'greet', null, []);
->>>>>>> b74f3c67
             default:
                 return null;
             }
